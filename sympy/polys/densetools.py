--- conflicted
+++ resolved
@@ -57,16 +57,9 @@
 @cythonized("m,n,i,j")
 def dup_integrate(f, m, K):
     """
-<<<<<<< HEAD
     Computes the indefinite integral of ``f`` in ``K[x]``.
 
-    Example
-    =======
-=======
-    Computes indefinite integral of ``f`` in ``K[x]``.
-
-    **Examples**
->>>>>>> c9470ac4
+    **Examples**
 
     >>> from sympy.polys.domains import QQ
     >>> from sympy.polys.densetools import dup_integrate
@@ -95,16 +88,9 @@
 @cythonized("m,u,v,n,i,j")
 def dmp_integrate(f, m, u, K):
     """
-<<<<<<< HEAD
     Computes the indefinite integral of ``f`` in ``x_0`` in ``K[X]``.
 
-    Example
-    =======
-=======
-    Computes indefinite integral of ``f`` in ``x_0`` in ``K[X]``.
-
-    **Examples**
->>>>>>> c9470ac4
+    **Examples**
 
     >>> from sympy.polys.domains import QQ
     >>> from sympy.polys.densetools import dmp_integrate
@@ -146,14 +132,9 @@
 @cythonized("m,j,u")
 def dmp_integrate_in(f, m, j, u, K):
     """
-    Computes indefinite integral of ``f`` in ``x_j`` in ``K[X]``.
-
-<<<<<<< HEAD
-    Example
-    =======
-=======
-    **Examples**
->>>>>>> c9470ac4
+    Computes the indefinite integral of ``f`` in ``x_j`` in ``K[X]``.
+
+    **Examples**
 
     >>> from sympy.polys.domains import QQ
     >>> from sympy.polys.densetools import dmp_integrate_in
@@ -172,16 +153,9 @@
 @cythonized("m,n,k,i")
 def dup_diff(f, m, K):
     """
-<<<<<<< HEAD
-    ``m``--th order derivative of a polynomial in ``K[x]``.
-
-    Example
-    =======
-=======
     ``m``-th order derivative of a polynomial in ``K[x]``.
 
     **Examples**
->>>>>>> c9470ac4
 
     >>> from sympy.polys.domains import ZZ
     >>> from sympy.polys.densetools import dup_diff
@@ -201,7 +175,6 @@
         return []
 
     deriv = []
-<<<<<<< HEAD
 
     if m == 1:
         for coeff in f[:-m]:
@@ -211,17 +184,6 @@
         for coeff in f[:-m]:
             k = n
 
-=======
-
-    if m == 1:
-        for coeff in f[:-m]:
-            deriv.append(K(n)*coeff)
-            n -= 1
-    else:
-        for coeff in f[:-m]:
-            k = n
-
->>>>>>> c9470ac4
             for i in xrange(n-1, n-m, -1):
                 k *= i
 
@@ -235,12 +197,7 @@
     """
     ``m``-th order derivative in ``x_0`` of a polynomial in ``K[X]``.
 
-<<<<<<< HEAD
-    Example
-    =======
-=======
-    **Examples**
->>>>>>> c9470ac4
+    **Examples**
 
     >>> from sympy.polys.domains import ZZ
     >>> from sympy.polys.densetools import dmp_diff
@@ -294,16 +251,9 @@
 @cythonized("m,j,u")
 def dmp_diff_in(f, m, j, u, K):
     """
-<<<<<<< HEAD
-    ``m``--th order derivative in ``x_j`` of a polynomial in ``K[X]``.
-
-    Example
-    =======
-=======
     ``m``-th order derivative in ``x_j`` of a polynomial in ``K[X]``.
 
     **Examples**
->>>>>>> c9470ac4
 
     >>> from sympy.polys.domains import ZZ
     >>> from sympy.polys.densetools import dmp_diff_in
@@ -325,12 +275,7 @@
     """
     Evaluate a polynomial at ``x = a`` in ``K[x]`` using Horner scheme.
 
-<<<<<<< HEAD
-    Example
-    =======
-=======
-    **Examples**
->>>>>>> c9470ac4
+    **Examples**
 
     >>> from sympy.polys.domains import ZZ
     >>> from sympy.polys.densetools import dup_eval
@@ -355,12 +300,7 @@
     """
     Evaluate a polynomial at ``x_0 = a`` in ``K[X]`` using the Horner scheme.
 
-<<<<<<< HEAD
-    Example
-    =======
-=======
-    **Examples**
->>>>>>> c9470ac4
+    **Examples**
 
     >>> from sympy.polys.domains import ZZ
     >>> from sympy.polys.densetools import dmp_eval
@@ -400,12 +340,7 @@
     """
     Evaluate a polynomial at ``x_j = a`` in ``K[X]`` using the Horner scheme.
 
-<<<<<<< HEAD
-    Example
-    =======
-=======
-    **Examples**
->>>>>>> c9470ac4
+    **Examples**
 
     >>> from sympy.polys.domains import ZZ
     >>> from sympy.polys.densetools import dmp_eval_in
@@ -441,12 +376,7 @@
     """
     Evaluate a polynomial at ``x_j = a_j, ...`` in ``K[X]``.
 
-<<<<<<< HEAD
-    Example
-    =======
-=======
-    **Examples**
->>>>>>> c9470ac4
+    **Examples**
 
     >>> from sympy.polys.domains import ZZ
     >>> from sympy.polys.densetools import dmp_eval_tail
@@ -487,12 +417,7 @@
     """
     Differentiate and evaluate a polynomial in ``x_j`` at ``a`` in ``K[X]``.
 
-<<<<<<< HEAD
-    Example
-    =======
-=======
-    **Examples**
->>>>>>> c9470ac4
+    **Examples**
 
     >>> from sympy.polys.domains import ZZ
     >>> from sympy.polys.densetools import dmp_diff_eval_in
@@ -514,16 +439,9 @@
 
 def dup_trunc(f, p, K):
     """
-<<<<<<< HEAD
     Reduce a ``K[x]`` polynomial modulo a constant ``p`` in ``K``.
 
-    Example
-    =======
-=======
-    Reduce ``K[x]`` polynomial modulo a constant ``p`` in ``K``.
-
-    **Examples**
->>>>>>> c9470ac4
+    **Examples**
 
     >>> from sympy.polys.domains import ZZ
     >>> from sympy.polys.densetools import dup_trunc
@@ -552,14 +470,9 @@
 @cythonized("u")
 def dmp_trunc(f, p, u, K):
     """
-    Reduce ``K[X]`` polynomial modulo a polynomial ``p`` in ``K[Y]``.
-
-<<<<<<< HEAD
-    Example
-    =======
-=======
-    **Examples**
->>>>>>> c9470ac4
+    Reduce a ``K[X]`` polynomial modulo a polynomial ``p`` in ``K[Y]``.
+
+    **Examples**
 
     >>> from sympy.polys.domains import ZZ
     >>> from sympy.polys.densetools import dmp_trunc
@@ -576,14 +489,9 @@
 @cythonized("u,v")
 def dmp_ground_trunc(f, p, u, K):
     """
-    Reduce ``K[X]`` polynomial modulo a constant ``p`` in ``K``.
-
-<<<<<<< HEAD
-    Example
-    =======
-=======
-    **Examples**
->>>>>>> c9470ac4
+    Reduce a ``K[X]`` polynomial modulo a constant ``p`` in ``K``.
+
+    **Examples**
 
     >>> from sympy.polys.domains import ZZ
     >>> from sympy.polys.densetools import dmp_ground_trunc
@@ -603,14 +511,9 @@
 
 def dup_monic(f, K):
     """
-    Divides all coefficients by ``LC(f)`` in ``K[x]``.
-
-<<<<<<< HEAD
-    Example
-    =======
-=======
-    **Examples**
->>>>>>> c9470ac4
+    Divide all coefficients by ``LC(f)`` in ``K[x]``.
+
+    **Examples**
 
     >>> from sympy.polys.domains import ZZ, QQ
     >>> from sympy.polys.densetools import dup_monic
@@ -630,23 +533,14 @@
     if K.is_one(lc):
         return f
     else:
-<<<<<<< HEAD
-        return dup_quo_ground(f, lc, K)
-=======
         return dup_exquo_ground(f, lc, K)
->>>>>>> c9470ac4
 
 @cythonized("u")
 def dmp_ground_monic(f, u, K):
     """
-    Divides all coefficients by ``LC(f)`` in ``K[X]``.
-
-<<<<<<< HEAD
-    Example
-    =======
-=======
-    **Examples**
->>>>>>> c9470ac4
+    Divide all coefficients by ``LC(f)`` in ``K[X]``.
+
+    **Examples**
 
     >>> from sympy.polys.domains import ZZ, QQ
     >>> from sympy.polys.densetools import dmp_ground_monic
@@ -672,22 +566,13 @@
     if K.is_one(lc):
         return f
     else:
-<<<<<<< HEAD
-        return dmp_quo_ground(f, lc, u, K)
-=======
         return dmp_exquo_ground(f, lc, u, K)
->>>>>>> c9470ac4
 
 def dup_content(f, K):
     """
     Compute the GCD of coefficients of ``f`` in ``K[x]``.
 
-<<<<<<< HEAD
-    Example
-    =======
-=======
-    **Examples**
->>>>>>> c9470ac4
+    **Examples**
 
     >>> from sympy.polys.domains import ZZ, QQ
     >>> from sympy.polys.densetools import dup_content
@@ -719,12 +604,7 @@
     """
     Compute the GCD of coefficients of ``f`` in ``K[X]``.
 
-<<<<<<< HEAD
-    Example
-    =======
-=======
-    **Examples**
->>>>>>> c9470ac4
+    **Examples**
 
     >>> from sympy.polys.domains import ZZ, QQ
     >>> from sympy.polys.densetools import dmp_ground_content
@@ -740,7 +620,6 @@
     """
     if not u:
         return dup_content(f, K)
-<<<<<<< HEAD
 
     if dmp_zero_p(f, u):
         return K.zero
@@ -759,8 +638,7 @@
     """
     Compute content and the primitive form of ``f`` in ``K[x]``.
 
-    Example
-    =======
+    **Examples**
 
     >>> from sympy.polys.domains import ZZ, QQ
     >>> from sympy.polys.densetools import dup_primitive
@@ -782,15 +660,14 @@
     if K.is_one(cont):
         return cont, f
     else:
-        return cont, dup_exquo_ground(f, cont, K)
+        return cont, dup_quo_ground(f, cont, K)
 
 @cythonized("u")
 def dmp_ground_primitive(f, u, K):
     """
     Compute content and the primitive form of ``f`` in ``K[X]``.
 
-    Example
-    =======
+    **Examples**
 
     >>> from sympy.polys.domains import ZZ, QQ
     >>> from sympy.polys.densetools import dmp_ground_primitive
@@ -815,14 +692,13 @@
     if K.is_one(cont):
         return cont, f
     else:
-        return cont, dmp_exquo_ground(f, cont, u, K)
+        return cont, dmp_quo_ground(f, cont, u, K)
 
 def dup_extract(f, g, K):
     """
     Extract common content from a pair of polynomials in ``K[x]``.
 
-    Example
-    =======
+    **Examples**
 
     >>> from sympy.polys.domains import ZZ
     >>> from sympy.polys.densetools import dup_extract
@@ -840,8 +716,8 @@
     gcd = K.gcd(fc, gc)
 
     if not K.is_one(gcd):
-        f = dup_exquo_ground(f, gcd, K)
-        g = dup_exquo_ground(g, gcd, K)
+        f = dup_quo_ground(f, gcd, K)
+        g = dup_quo_ground(g, gcd, K)
 
     return gcd, f, g
 
@@ -850,8 +726,7 @@
     """
     Extract common content from a pair of polynomials in ``K[X]``.
 
-    Example
-    =======
+    **Examples**
 
     >>> from sympy.polys.domains import ZZ
     >>> from sympy.polys.densetools import dmp_ground_extract
@@ -869,8 +744,8 @@
     gcd = K.gcd(fc, gc)
 
     if not K.is_one(gcd):
-        f = dmp_exquo_ground(f, gcd, u, K)
-        g = dmp_exquo_ground(g, gcd, u, K)
+        f = dmp_quo_ground(f, gcd, u, K)
+        g = dmp_quo_ground(g, gcd, u, K)
 
     return gcd, f, g
 
@@ -878,8 +753,7 @@
     """
     Return bivariate polynomials ``f1`` and ``f2``, such that ``f = f1 + f2*I``.
 
-    Example
-    =======
+    **Examples**
 
     >>> from sympy.polys.domains import ZZ
     >>> from sympy.polys.densetools import dup_real_imag
@@ -925,8 +799,7 @@
     """
     Evaluate efficiently the composition ``f(-x)`` in ``K[x]``.
 
-    Example
-    =======
+    **Examples**
 
     >>> from sympy.polys.domains import ZZ
     >>> from sympy.polys.densetools import dup_mirror
@@ -939,199 +812,6 @@
 
     for i in xrange(n-1, -1, -1):
         f[i], a = a*f[i], -a
-=======
-
-    if dmp_zero_p(f, u):
-        return K.zero
-
-    cont, v = K.zero, u-1
-
-    for c in f:
-        cont = K.gcd(cont, dmp_ground_content(c, v, K))
-
-        if K.is_one(cont):
-            break
-
-    return cont
-
-def dup_primitive(f, K):
-    """
-    Compute content and the primitive form of ``f`` in ``K[x]``.
-
-    **Examples**
-
-    >>> from sympy.polys.domains import ZZ, QQ
-    >>> from sympy.polys.densetools import dup_primitive
-
-    >>> f = ZZ.map([6, 8, 12])
-    >>> g = QQ.map([6, 8, 12])
-
-    >>> dup_primitive(f, ZZ)
-    (2, [3, 4, 6])
-    >>> dup_primitive(g, QQ)
-    (1/1, [6/1, 8/1, 12/1])
-
-    """
-    if not f:
-        return K.zero, f
-
-    cont = dup_content(f, K)
-
-    if K.is_one(cont):
-        return cont, f
-    else:
-        return cont, dup_quo_ground(f, cont, K)
-
-@cythonized("u")
-def dmp_ground_primitive(f, u, K):
-    """
-    Compute content and the primitive form of ``f`` in ``K[X]``.
-
-    **Examples**
-
-    >>> from sympy.polys.domains import ZZ, QQ
-    >>> from sympy.polys.densetools import dmp_ground_primitive
-
-    >>> f = ZZ.map([[2, 6], [4, 12]])
-    >>> g = QQ.map([[2, 6], [4, 12]])
-
-    >>> dmp_ground_primitive(f, 1, ZZ)
-    (2, [[1, 3], [2, 6]])
-    >>> dmp_ground_primitive(g, 1, QQ)
-    (1/1, [[2/1, 6/1], [4/1, 12/1]])
-
-    """
-    if not u:
-        return dup_primitive(f, K)
-
-    if dmp_zero_p(f, u):
-        return K.zero, f
-
-    cont = dmp_ground_content(f, u, K)
-
-    if K.is_one(cont):
-        return cont, f
-    else:
-        return cont, dmp_quo_ground(f, cont, u, K)
-
-def dup_extract(f, g, K):
-    """
-    Extract common content from a pair of polynomials in ``K[x]``.
-
-    **Examples**
-
-    >>> from sympy.polys.domains import ZZ
-    >>> from sympy.polys.densetools import dup_extract
-
-    >>> f = ZZ.map([6, 12, 18])
-    >>> g = ZZ.map([4, 8, 12])
-
-    >>> dup_extract(f, g, ZZ)
-    (2, [3, 6, 9], [2, 4, 6])
-
-    """
-    fc = dup_content(f, K)
-    gc = dup_content(g, K)
-
-    gcd = K.gcd(fc, gc)
-
-    if not K.is_one(gcd):
-        f = dup_quo_ground(f, gcd, K)
-        g = dup_quo_ground(g, gcd, K)
-
-    return gcd, f, g
-
-@cythonized("u")
-def dmp_ground_extract(f, g, u, K):
-    """
-    Extract common content from a pair of polynomials in ``K[X]``.
-
-    **Examples**
-
-    >>> from sympy.polys.domains import ZZ
-    >>> from sympy.polys.densetools import dmp_ground_extract
-
-    >>> f = ZZ.map([[6, 12], [18]])
-    >>> g = ZZ.map([[4, 8], [12]])
-
-    >>> dmp_ground_extract(f, g, 1, ZZ)
-    (2, [[3, 6], [9]], [[2, 4], [6]])
-
-    """
-    fc = dmp_ground_content(f, u, K)
-    gc = dmp_ground_content(g, u, K)
-
-    gcd = K.gcd(fc, gc)
-
-    if not K.is_one(gcd):
-        f = dmp_quo_ground(f, gcd, u, K)
-        g = dmp_quo_ground(g, gcd, u, K)
-
-    return gcd, f, g
-
-def dup_real_imag(f, K):
-    """
-    Return bivariate polynomials ``f1`` and ``f2``, such that ``f = f1 + f2*I``.
-
-    **Examples**
-
-    >>> from sympy.polys.domains import ZZ
-    >>> from sympy.polys.densetools import dup_real_imag
-
-    >>> dup_real_imag([ZZ(1), ZZ(1), ZZ(1), ZZ(1)], ZZ)
-    ([[1], [1], [-3, 0, 1], [-1, 0, 1]], [[3, 0], [2, 0], [-1, 0, 1, 0]])
-
-    """
-    if not K.is_ZZ and not K.is_QQ:
-        raise DomainError("computing real and imaginary parts is not supported over %s" % K)
-
-    f1 = dmp_zero(1)
-    f2 = dmp_zero(1)
-
-    if not f:
-        return f1, f2
-
-    g = [[[K.one, K.zero]], [[K.one], []]]
-    h = dmp_ground(f[0], 2)
-
-    for c in f[1:]:
-        h = dmp_mul(h, g, 2, K)
-        h = dmp_add_term(h, dmp_ground(c, 1), 0, 2, K)
-
-    H = dup_to_raw_dict(h)
-
-    for k, h in H.iteritems():
-        m = k % 4
-
-        if not m:
-            f1 = dmp_add(f1, h, 1, K)
-        elif m == 1:
-            f2 = dmp_add(f2, h, 1, K)
-        elif m == 2:
-            f1 = dmp_sub(f1, h, 1, K)
-        else:
-            f2 = dmp_sub(f2, h, 1, K)
-
-    return f1, f2
-
-@cythonized('i,n')
-def dup_mirror(f, K):
-    """
-    Evaluate efficiently the composition ``f(-x)`` in ``K[x]``.
-
-    **Examples**
-
-    >>> from sympy.polys.domains import ZZ
-    >>> from sympy.polys.densetools import dup_mirror
-
-    >>> dup_mirror([ZZ(1), ZZ(2), -ZZ(4), ZZ(2)], ZZ)
-    [-1, 2, 4, 2]
-
-    """
-    f, n, a = list(f), dup_degree(f), -K.one
-
-    for i in xrange(n-1, -1, -1):
-        f[i], a = a*f[i], -a
 
     return f
 
@@ -1141,25 +821,10 @@
     Evaluate efficiently composition ``f(a*x)`` in ``K[x]``.
 
     **Examples**
->>>>>>> c9470ac4
 
     >>> from sympy.polys.domains import ZZ
     >>> from sympy.polys.densetools import dup_scale
 
-<<<<<<< HEAD
-@cythonized('i,n')
-def dup_scale(f, a, K):
-    """
-    Evaluate efficiently composition ``f(a*x)`` in ``K[x]``.
-
-    Example
-    =======
-
-    >>> from sympy.polys.domains import ZZ
-    >>> from sympy.polys.densetools import dup_scale
-
-=======
->>>>>>> c9470ac4
     >>> dup_scale([ZZ(1), -ZZ(2), ZZ(1)], ZZ(2), ZZ)
     [4, -4, 1]
 
@@ -1176,12 +841,7 @@
     """
     Evaluate efficiently Taylor shift ``f(x + a)`` in ``K[x]``.
 
-<<<<<<< HEAD
-    Example
-    =======
-=======
-    **Examples**
->>>>>>> c9470ac4
+    **Examples**
 
     >>> from sympy.polys.domains import ZZ
     >>> from sympy.polys.densetools import dup_shift
@@ -1203,12 +863,7 @@
     """
     Evaluate functional transformation ``q**n * f(p/q)`` in ``K[x]``.
 
-<<<<<<< HEAD
-    Example
-    =======
-=======
-    **Examples**
->>>>>>> c9470ac4
+    **Examples**
 
     >>> from sympy.polys.domains import ZZ
     >>> from sympy.polys.densetools import dup_transform
@@ -1241,12 +896,7 @@
     """
     Evaluate functional composition ``f(g)`` in ``K[x]``.
 
-<<<<<<< HEAD
-    Example
-    =======
-=======
-    **Examples**
->>>>>>> c9470ac4
+    **Examples**
 
     >>> from sympy.polys.domains import ZZ
     >>> from sympy.polys.densetools import dup_compose
@@ -1277,12 +927,7 @@
     """
     Evaluate functional composition ``f(g)`` in ``K[X]``.
 
-<<<<<<< HEAD
-    Example
-    =======
-=======
-    **Examples**
->>>>>>> c9470ac4
+    **Examples**
 
     >>> from sympy.polys.domains import ZZ
     >>> from sympy.polys.densetools import dmp_compose
@@ -1375,8 +1020,7 @@
     """
     Computes functional decomposition of ``f`` in ``K[x]``.
 
-<<<<<<< HEAD
-    Given an univariate polynomial ``f`` with coefficients in a field of
+    Given a univariate polynomial ``f`` with coefficients in a field of
     characteristic zero, returns list ``[f_1, f_2, ..., f_n]``, where::
 
               f = f_1 o f_2 o ... f_n = f_1(f_2(... f_n))
@@ -1393,8 +1037,7 @@
 
     where ``T_n`` and ``T_m`` are Chebyshev polynomials.
 
-    Example
-    =======
+    **Examples**
 
     >>> from sympy.polys.domains import ZZ
     >>> from sympy.polys.densetools import dup_decompose
@@ -1404,43 +1047,9 @@
     >>> dup_decompose(f, ZZ)
     [[1, 0, 0], [1, -1, 0]]
 
-    References
-    ==========
-
-    .. [Kozen89] D. Kozen, S. Landau, Polynomial decomposition algorithms,
-    Journal of Symbolic Computation 7 (1989), pp. 445-456
-=======
-    Given a univariate polynomial ``f`` with coefficients in a field of
-    characteristic zero, returns list ``[f_1, f_2, ..., f_n]``, where::
-
-              f = f_1 o f_2 o ... f_n = f_1(f_2(... f_n))
-
-    and ``f_2, ..., f_n`` are monic and homogeneous polynomials of at
-    least second degree.
-
-    Unlike factorization, complete functional decompositions of
-    polynomials are not unique, consider examples:
-
-    1. ``f o g = f(x + b) o (g - b)``
-    2. ``x**n o x**m = x**m o x**n``
-    3. ``T_n o T_m = T_m o T_n``
-
-    where ``T_n`` and ``T_m`` are Chebyshev polynomials.
-
-    **Examples**
-
-    >>> from sympy.polys.domains import ZZ
-    >>> from sympy.polys.densetools import dup_decompose
-
-    >>> f = ZZ.map([1, -2, 1, 0, 0])
-
-    >>> dup_decompose(f, ZZ)
-    [[1, 0, 0], [1, -1, 0]]
-
     **References**
 
     1. [Kozen89]_
->>>>>>> c9470ac4
 
     """
     F = []
@@ -1461,12 +1070,7 @@
     """
     Convert algebraic coefficients to integers in ``K[X]``.
 
-<<<<<<< HEAD
-    Example
-    =======
-=======
-    **Examples**
->>>>>>> c9470ac4
+    **Examples**
 
     >>> from sympy import I
     >>> from sympy.polys.domains import QQ
@@ -1505,12 +1109,7 @@
     """
     Compute the number of sign variations of ``f`` in ``K[x]``.
 
-<<<<<<< HEAD
-    Example
-    =======
-=======
-    **Examples**
->>>>>>> c9470ac4
+    **Examples**
 
     >>> from sympy.polys.domains import ZZ
     >>> from sympy.polys.densetools import dup_sign_variations
@@ -1535,10 +1134,8 @@
 def dup_clear_denoms(f, K0, K1=None, convert=False):
     """
     Clear denominators, i.e. transform ``K_0`` to ``K_1``.
-<<<<<<< HEAD
-
-    Example
-    =======
+
+    **Examples**
 
     >>> from sympy.polys.domains import QQ, ZZ
     >>> from sympy.polys.densetools import dup_clear_denoms
@@ -1592,8 +1189,7 @@
     """
     Clear denominators, i.e. transform ``K_0`` to ``K_1``.
 
-    Example
-    =======
+    **Examples**
 
     >>> from sympy.polys.domains import QQ, ZZ
     >>> from sympy.polys.densetools import dmp_clear_denoms
@@ -1608,86 +1204,13 @@
 
     """
     if not u:
-        return dup_clear_denoms(f, K0, K1)
+        return dup_clear_denoms(f, K0, K1, convert=convert)
 
     if K1 is None:
         if K0.has_assoc_Ring:
             K1 = K0.get_ring()
         else:
             K1 = K0
-=======
-
-    **Examples**
-
-    >>> from sympy.polys.domains import QQ, ZZ
-    >>> from sympy.polys.densetools import dup_clear_denoms
-
-    >>> f = [QQ(1,2), QQ(1,3)]
-    >>> dup_clear_denoms(f, QQ, convert=False)
-    (6, [3/1, 2/1])
-
-    >>> f = [QQ(1,2), QQ(1,3)]
-    >>> dup_clear_denoms(f, QQ, convert=True)
-    (6, [3, 2])
-
-    """
-    if K1 is None:
-        K1 = K0.get_ring()
-
-    common = K1.one
-
-    for c in f:
-        common = K1.lcm(common, K0.denom(c))
-
-    if not K1.is_one(common):
-        f = dup_mul_ground(f, common, K0)
-
-    if not convert:
-        return common, f
-    else:
-        return common, dup_convert(f, K0, K1)
-
-@cythonized("v,w")
-def _rec_clear_denoms(g, v, K0, K1):
-    """Recursive helper for :func:`dmp_clear_denoms`."""
-    common = K1.one
-
-    if not v:
-        for c in g:
-            common = K1.lcm(common, K0.denom(c))
-    else:
-        w = v-1
-
-        for c in g:
-            common = K1.lcm(common, _rec_clear_denoms(c, w, K0, K1))
-
-    return common
-
-@cythonized("u")
-def dmp_clear_denoms(f, u, K0, K1=None, convert=False):
-    """
-    Clear denominators, i.e. transform ``K_0`` to ``K_1``.
-
-    **Examples**
-
-    >>> from sympy.polys.domains import QQ, ZZ
-    >>> from sympy.polys.densetools import dmp_clear_denoms
-
-    >>> f = [[QQ(1,2)], [QQ(1,3), QQ(1)]]
-    >>> dmp_clear_denoms(f, 1, QQ, convert=False)
-    (6, [[3/1], [2/1, 6/1]])
-
-    >>> f = [[QQ(1,2)], [QQ(1,3), QQ(1)]]
-    >>> dmp_clear_denoms(f, 1, QQ, convert=True)
-    (6, [[3], [2, 6]])
-
-    """
-    if not u:
-        return dup_clear_denoms(f, K0, K1, convert=convert)
-
-    if K1 is None:
-        K1 = K0.get_ring()
->>>>>>> c9470ac4
 
     common = _rec_clear_denoms(f, u, K0, K1)
 
@@ -1708,12 +1231,7 @@
     is a result of inversion of a polynomial modulo ``x**n``. This is
     useful to efficiently compute series expansion of ``1/f``.
 
-<<<<<<< HEAD
-    Example
-    =======
-=======
-    **Examples**
->>>>>>> c9470ac4
+    **Examples**
 
     >>> from sympy.polys.domains import QQ
     >>> from sympy.polys.densetools import dup_revert
@@ -1741,12 +1259,7 @@
     """
     Compute ``f**(-1)`` mod ``x**n`` using Newton iteration.
 
-<<<<<<< HEAD
-    Example
-    =======
-=======
-    **Examples**
->>>>>>> c9470ac4
+    **Examples**
 
     >>> from sympy.polys.domains import QQ
     >>> from sympy.polys.densetools import dmp_revert
@@ -1755,8 +1268,4 @@
     if not u:
         return dup_revert(f, g, K)
     else:
-<<<<<<< HEAD
-        raise MultivariatePolynomialError(f, g)
-=======
-        raise MultivariatePolynomialError(f, g)
->>>>>>> c9470ac4
+        raise MultivariatePolynomialError(f, g)
--- conflicted
+++ resolved
@@ -1348,13 +1348,8 @@
     t = Symbol('t')
     w = Function('w')
     sol = dsolve(w(t).diff(t, 6) - k**6*w(t), w(t))
-<<<<<<< HEAD
     assert len([s for s in sol.free_symbols if s.name.startswith('C')]) == 6
-    assert constantsimp((C1*cos(x) + C2*cos(x))*exp(x), x, 2) == \
-=======
-    assert len([s for s in sol.atoms(Symbol) if s.name.startswith('C')]) == 6
     assert constantsimp((C1*cos(x) + C2*cos(x))*exp(x), set([C1, C2])) == \
->>>>>>> 9ad6ea85
         C1*cos(x)*exp(x)
     assert constantsimp(C1*cos(x) + C2*cos(x) + C3*sin(x), set([C1, C2, C3])) == \
         C1*cos(x) + C3*sin(x)

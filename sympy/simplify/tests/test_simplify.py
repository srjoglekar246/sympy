from sympy import (
    acos, Add, atan, besselsimp, binomial, collect, collect_const, combsimp,
    cos, cosh, cot, coth, count_ops, Derivative, diff, Dummy, E, Eq, erf, exp,
    exp_polar, expand, factor, factorial, FallingFactorial, Float, fraction,
    Function, gamma, GoldenRatio, hyper, hyper, hypersimp, I, Integer,
    Integral, integrate, log, logcombine, Matrix, Mul, nsimplify, O, oo, pi,
    Piecewise, polar_lift, polarify, posify, powdenest, powsimp, radsimp,
    Rational, ratsimp, ratsimpmodprime, rcollect, RisingFactorial, root, S,
    separatevars, signsimp, simplify, sin, sinh, solve, sqrt, Subs, Symbol,
    symbols, sympify, tan, tanh, trigsimp, Wild, Basic)
from sympy.core.mul import _keep_coeff
from sympy.simplify.simplify import fraction_expand
from sympy.utilities.pytest import XFAIL

from sympy.abc import x, y, z, t, a, b, c, d, e, k


def test_ratsimp():
    f, g = 1/x + 1/y, (x + y)/(x*y)

    assert f != g and ratsimp(f) == g

    f, g = 1/(1 + 1/x), 1 - 1/(x + 1)

    assert f != g and ratsimp(f) == g

    f, g = x/(x + y) + y/(x + y), 1

    assert f != g and ratsimp(f) == g

    f, g = -x - y - y**2/(x + y) + x**2/(x + y), -2*y

    assert f != g and ratsimp(f) == g

    f = (a*c*x*y + a*c*z - b*d*x*y - b*d*z - b*t*x*y - b*t*x - b*t*z +
         e*x)/(x*y + z)
    G = [a*c - b*d - b*t + (-b*t*x + e*x)/(x*y + z),
         a*c - b*d - b*t - ( b*t*x - e*x)/(x*y + z)]

    assert f != g and ratsimp(f) in G

    A = sqrt(pi)

    B = log(erf(x) - 1)
    C = log(erf(x) + 1)

    D = 8 - 8*erf(x)

    f = A*B/D - A*C/D + A*C*erf(x)/D - A*B*erf(x)/D + 2*A/D

    assert ratsimp(f) == A*B/8 - A*C/8 - A/(4*erf(x) - 4)


def test_ratsimpmodprime():
    a = y**5 + x + y
    b = x - y
    F = [x*y**5 - x - y]
    assert ratsimpmodprime(a/b, F, x, y, order='lex') == \
        (x**2 + x*y + x + y) / (x**2 - x*y)

    a = x + y**2 - 2
    b = x + y**2 - y - 1
    F = [x*y - 1]
    assert ratsimpmodprime(a/b, F, x, y, order='lex') == \
        (1 + y - x)/(y - x)

    a = 5*x**3 + 21*x**2 + 4*x*y + 23*x + 12*y + 15
    b = 7*x**3 - y*x**2 + 31*x**2 + 2*x*y + 15*y + 37*x + 21
    F = [x**2 + y**2 - 1]
    assert ratsimpmodprime(a/b, F, x, y, order='lex') == \
        (1 + 5*y - 5*x)/(8*y - 6*x)

    a = x*y - x - 2*y + 4
    b = x + y**2 - 2*y
    F = [x - 2, y - 3]
    assert ratsimpmodprime(a/b, F, x, y, order='lex') == \
        Rational(2, 5)

<<<<<<< HEAD
    # Test a bug where denominators would be dropped
    assert ratsimpmodprime(x, [y - 2*x], order='lex') == \
        y/2
=======
>>>>>>> 66ad21de

def test_trigsimp1():
    x, y = symbols('x,y')

    assert trigsimp(1 - sin(x)**2) == cos(x)**2
    assert trigsimp(1 - cos(x)**2) == sin(x)**2
    assert trigsimp(sin(x)**2 + cos(x)**2) == 1
    assert trigsimp(1 + tan(x)**2) == 1/cos(x)**2
    assert trigsimp(1/cos(x)**2 - 1) == tan(x)**2
    assert trigsimp(1/cos(x)**2 - tan(x)**2) == 1
    assert trigsimp(1 + cot(x)**2) == 1/sin(x)**2
    assert trigsimp(1/sin(x)**2 - 1) == cot(x)**2
    assert trigsimp(1/sin(x)**2 - cot(x)**2) == 1

    assert trigsimp(5*cos(x)**2 + 5*sin(x)**2) == 5
    assert trigsimp(5*cos(x/2)**2 + 2*sin(x/2)**2) == 3*cos(x/2)**2 + 2

    assert trigsimp(sin(x)/cos(x)) == tan(x)
    assert trigsimp(2*tan(x)*cos(x)) == 2*sin(x)
    assert trigsimp(cot(x)**3*sin(x)**3) == cos(x)**3
    assert trigsimp(y*tan(x)**2/sin(x)**2) == y/cos(x)**2
    assert trigsimp(cot(x)/cos(x)) == 1/sin(x)

    assert trigsimp(sin(x + y) + sin(x - y)) == 2*sin(x)*cos(y)
    assert trigsimp(sin(x + y) - sin(x - y)) == 2*sin(y)*cos(x)
    assert trigsimp(cos(x + y) + cos(x - y)) == 2*cos(x)*cos(y)
    assert trigsimp(cos(x + y) - cos(x - y)) == -2*sin(x)*sin(y)
    assert ratsimp(trigsimp(tan(x + y) - tan(x)/(1 - tan(x)*tan(y)))) == \
        -tan(y)/(tan(x)*tan(y) - 1)

    assert trigsimp(sinh(x + y) + sinh(x - y)) == 2*sinh(x)*cosh(y)
    assert trigsimp(sinh(x + y) - sinh(x - y)) == 2*sinh(y)*cosh(x)
    assert trigsimp(cosh(x + y) + cosh(x - y)) == 2*cosh(x)*cosh(y)
    assert trigsimp(cosh(x + y) - cosh(x - y)) == 2*sinh(x)*sinh(y)
    assert ratsimp(trigsimp(tanh(x + y) - tanh(x)/(1 + tanh(x)*tanh(y)))) == \
        tanh(y)/(tanh(x)*tanh(y) + 1)

    assert trigsimp(cos(0.12345)**2 + sin(0.12345)**2) == 1
    e = 2*sin(x)**2 + 2*cos(x)**2
    assert trigsimp(log(e), deep=True) == log(2)


def test_trigsimp2():
    x, y = symbols('x,y')
    assert trigsimp(cos(x)**2*sin(y)**2 + cos(x)**2*cos(y)**2 + sin(x)**2,
            recursive=True) == 1
    assert trigsimp(sin(x)**2*sin(y)**2 + sin(x)**2*cos(y)**2 + cos(x)**2,
            recursive=True) == 1


def test_trigsimp_deep():
    x, y = symbols('x,y')
    assert trigsimp(
        Subs(x, x, sin(y)**2 + cos(y)**2), deep=True) == Subs(x, x, 1)
    assert simplify(Subs(x, x, sin(y)**2 + cos(y)**2)) == Subs(x, x, 1)


def test_issue1274():
    x = Symbol("x")
    assert abs(trigsimp(2.0*sin(x)**2 + 2.0*cos(x)**2) - 2.0) < 1e-10


def test_trigsimp3():
    x, y = symbols('x,y')
    assert trigsimp(sin(x)/cos(x)) == tan(x)
    assert trigsimp(sin(x)**2/cos(x)**2) == tan(x)**2
    assert trigsimp(sin(x)**3/cos(x)**3) == tan(x)**3
    assert trigsimp(sin(x)**10/cos(x)**10) == tan(x)**10

    assert trigsimp(cos(x)/sin(x)) == 1/tan(x)
    assert trigsimp(cos(x)**2/sin(x)**2) == 1/tan(x)**2
    assert trigsimp(cos(x)**10/sin(x)**10) == 1/tan(x)**10

    assert trigsimp(tan(x)) == trigsimp(sin(x)/cos(x))


def test_trigsimp_issue_2515():
    x = Symbol('x')
    assert trigsimp(x*cos(x)*tan(x)) == x*sin(x)
    assert trigsimp(-sin(x) + cos(x)*tan(x)) == 0


def test_trigsimp_noncommutative():
    x, y = symbols('x,y')
    A, B = symbols('A,B', commutative=False)

    assert trigsimp(A - A*sin(x)**2) == A*cos(x)**2
    assert trigsimp(A - A*cos(x)**2) == A*sin(x)**2
    assert trigsimp(A*sin(x)**2 + A*cos(x)**2) == A
    assert trigsimp(A + A*tan(x)**2) == A/cos(x)**2
    assert trigsimp(A/cos(x)**2 - A) == A*tan(x)**2
    assert trigsimp(A/cos(x)**2 - A*tan(x)**2) == A
    assert trigsimp(A + A*cot(x)**2) == A/sin(x)**2
    assert trigsimp(A/sin(x)**2 - A) == A*cot(x)**2
    assert trigsimp(A/sin(x)**2 - A*cot(x)**2) == A

    assert trigsimp(y*A*cos(x)**2 + y*A*sin(x)**2) == y*A

    assert trigsimp(A*sin(x)/cos(x)) == A*tan(x)
    assert trigsimp(A*tan(x)*cos(x)) == A*sin(x)
    assert trigsimp(A*cot(x)**3*sin(x)**3) == A*cos(x)**3
    assert trigsimp(y*A*tan(x)**2/sin(x)**2) == y*A/cos(x)**2
    assert trigsimp(A*cot(x)/cos(x)) == A/sin(x)

    assert trigsimp(A*sin(x + y) + A*sin(x - y)) == 2*A*sin(x)*cos(y)
    assert trigsimp(A*sin(x + y) - A*sin(x - y)) == 2*A*sin(y)*cos(x)
    assert trigsimp(A*cos(x + y) + A*cos(x - y)) == 2*A*cos(x)*cos(y)
    assert trigsimp(A*cos(x + y) - A*cos(x - y)) == -2*A*sin(x)*sin(y)

    assert trigsimp(A*sinh(x + y) + A*sinh(x - y)) == 2*A*sinh(x)*cosh(y)
    assert trigsimp(A*sinh(x + y) - A*sinh(x - y)) == 2*A*sinh(y)*cosh(x)
    assert trigsimp(A*cosh(x + y) + A*cosh(x - y)) == 2*A*cosh(x)*cosh(y)
    assert trigsimp(A*cosh(x + y) - A*cosh(x - y)) == 2*A*sinh(x)*sinh(y)

    assert trigsimp(A*cos(0.12345)**2 + A*sin(0.12345)**2) == 1.0*A


def test_hyperbolic_simp():
    x, y = symbols('x,y')

    assert trigsimp(sinh(x)**2 + 1) == cosh(x)**2
    assert trigsimp(cosh(x)**2 - 1) == sinh(x)**2
    assert trigsimp(cosh(x)**2 - sinh(x)**2) == 1
    assert trigsimp(1 - tanh(x)**2) == 1/cosh(x)**2
    assert trigsimp(1 - 1/cosh(x)**2) == tanh(x)**2
    assert trigsimp(tanh(x)**2 + 1/cosh(x)**2) == 1
    assert trigsimp(coth(x)**2 - 1) == 1/sinh(x)**2
    assert trigsimp(1/sinh(x)**2 + 1) == coth(x)**2
    assert trigsimp(coth(x)**2 - 1/sinh(x)**2) == 1

    assert trigsimp(5*cosh(x)**2 - 5*sinh(x)**2) == 5
    assert trigsimp(5*cosh(x/2)**2 - 2*sinh(x/2)**2) == 3*cosh(x/2)**2 + 2

    assert trigsimp(sinh(x)/cosh(x)) == tanh(x)
    assert trigsimp(tanh(x)) == trigsimp(sinh(x)/cosh(x))
    assert trigsimp(cosh(x)/sinh(x)) == 1/tanh(x)
    assert trigsimp(2*tanh(x)*cosh(x)) == 2*sinh(x)
    assert trigsimp(coth(x)**3*sinh(x)**3) == cosh(x)**3
    assert trigsimp(y*tanh(x)**2/sinh(x)**2) == y/cosh(x)**2
    assert trigsimp(coth(x)/cosh(x)) == 1/sinh(x)

    e = 2*cosh(x)**2 - 2*sinh(x)**2
    assert trigsimp(log(e), deep=True) == log(2)

    assert trigsimp(cosh(x)**2*cosh(y)**2 - cosh(x)**2*sinh(y)**2 - sinh(x)**2,
            recursive=True) == 1
    assert trigsimp(sinh(x)**2*sinh(y)**2 - sinh(x)**2*cosh(y)**2 + cosh(x)**2,
            recursive=True) == 1

    assert abs(trigsimp(2.0*cosh(x)**2 - 2.0*sinh(x)**2) - 2.0) < 1e-10

    assert trigsimp(sinh(x)**2/cosh(x)**2) == tanh(x)**2
    assert trigsimp(sinh(x)**3/cosh(x)**3) == tanh(x)**3
    assert trigsimp(sinh(x)**10/cosh(x)**10) == tanh(x)**10
    assert trigsimp(cosh(x)**3/sinh(x)**3) == 1/tanh(x)**3

    assert trigsimp(cosh(x)/sinh(x)) == 1/tanh(x)
    assert trigsimp(cosh(x)**2/sinh(x)**2) == 1/tanh(x)**2
    assert trigsimp(cosh(x)**10/sinh(x)**10) == 1/tanh(x)**10

    assert trigsimp(x*cosh(x)*tanh(x)) == x*sinh(x)
    assert trigsimp(-sinh(x) + cosh(x)*tanh(x)) == 0


@XFAIL
def test_tan_cot():
    x = Symbol('x')
    ### ???
    assert tan(x) == 1/cot(x)


@XFAIL
def test_tan_cot2():
    x = Symbol('x')
    assert trigsimp(tan(x) - 1/cot(x)) == 0
    assert trigsimp(3*tanh(x)**7 - 2/coth(x)**7) == tanh(x)**7

<<<<<<< HEAD
def test_trigsimp_groebner():
    from sympy.simplify.simplify import trigsimp_groebner

    ex = (4*sin(x)*cos(x) + 12*sin(x) + 5*cos(x)**3
          + 21*cos(x)**2 + 23*cos(x) + 15) \
       / (-sin(x)*cos(x)**2 + 2*sin(x)*cos(x) + 15*sin(x)
          + 7*cos(x)**3 + 31*cos(x)**2 + 37*cos(x) + 21)
    res = (5*sin(x) - 5*cos(x) + 1) / (8*sin(x) - 6*cos(x))
    assert trigsimp_groebner(ex) == res
    assert trigsimp_groebner(sin(x)/cos(x), hints=[tan]) == tan(x)

    assert trigsimp((-sin(x) + 1)/cos(x) + cos(x)/(-sin(x) + 1),
                    method='groebner') == 2/cos(x)
    assert trigsimp((-sin(x) + 1)/cos(x) + cos(x)/(-sin(x) + 1),
                    method='groebner', polynomial=True) == 2/cos(x)

    # Test quick=False works
    assert trigsimp_groebner(ex, hints=[2]) == res

    # test "I"
    assert trigsimp_groebner(sin(I*x)/cos(I*x), hints=[tanh]) == I*tanh(x)

    # test hyperbolic / sums
    assert trigsimp_groebner((tanh(x)+tanh(y))/(1+tanh(x)*tanh(y)),
                             hints=[(tanh,x,y)]) == tanh(x + y)

    # test "deep"
    expr = sin(2*x).expand(trig=True)
    assert trigsimp(atan(expr), method='groebner', deep=False, hints=[2]) == \
           atan(expr)
    assert trigsimp(atan(expr), method='groebner', deep=True, hints=[2]) == \
           atan(sin(2*x))
    assert trigsimp(atan(atan(expr)), method='groebner', deep=True, hints=[2]) == \
           atan(atan(sin(2*x)))
    assert trigsimp(2**(expr), method='groebner', deep=True, hints=[2]) == \
           2**sin(2*x)
=======
>>>>>>> 66ad21de

@XFAIL
def test_factorial_simplify():
    # There are more tests in test_factorials.py. These are just to
    # ensure that simplify() calls factorial_simplify correctly
    from sympy.specfun.factorials import factorial
    x = Symbol('x')
    assert simplify(factorial(x)/x) == factorial(x - 1)
    assert simplify(factorial(factorial(x))) == factorial(factorial(x))


def test_simplify():
    x, y, z, k, n, m, w, f, s, A = symbols('x,y,z,k,n,m,w,f,s,A')

    assert all(simplify(tmp) == tmp for tmp in [I, E, oo, x, -x, -oo, -E, -I])

    e = 1/x + 1/y
    assert e != (x + y)/(x*y)
    assert simplify(e) == (x + y)/(x*y)

    e = A**2*s**4/(4*pi*k*m**3)
    assert simplify(e) == e

    e = (4 + 4*x - 2*(2 + 2*x))/(2 + 2*x)
    assert simplify(e) == 0

    e = (-4*x*y**2 - 2*y**3 - 2*x**2*y)/(x + y)**2
    assert simplify(e) == -2*y

    e = -x - y - (x + y)**(-1)*y**2 + (x + y)**(-1)*x**2
    assert simplify(e) == -2*y

    e = (x + x*y)/x
    assert simplify(e) == 1 + y

    e = (f(x) + y*f(x))/f(x)
    assert simplify(e) == 1 + y

    e = (2 * (1/n - cos(n * pi)/n))/pi
    assert simplify(e) == 2*((1 - 1*cos(pi*n))/(pi*n))

    e = integrate(1/(x**3 + 1), x).diff(x)
    assert simplify(e) == 1/(x**3 + 1)

    e = integrate(x/(x**2 + 3*x + 1), x).diff(x)
    assert simplify(e) == x/(x**2 + 3*x + 1)

    A = Matrix([[2*k - m*w**2, -k], [-k, k - m*w**2]]).inv()

    assert simplify((A*Matrix([0, f]))[1]) == \
        f*(2*k - m*w**2)/(k**2 - 3*k*m*w**2 + m**2*w**4)
    a, b, c, d, e, f, g, h, i = symbols('a,b,c,d,e,f,g,h,i')

    f_1 = x*a + y*b + z*c - 1
    f_2 = x*d + y*e + z*f - 1
    f_3 = x*g + y*h + z*i - 1

    solutions = solve([f_1, f_2, f_3], x, y, z, simplify=False)

    assert simplify(solutions[y]) == \
        (a*i + c*d + f*g - a*f - c*g - d*i)/ \
        (a*e*i + b*f*g + c*d*h - a*f*h - b*d*i - c*e*g)

    f = -x + y/(z + t) + z*x/(z + t) + z*a/(z + t) + t*x/(z + t)

    assert simplify(f) == (y + a*z)/(z + t)

    A, B = symbols('A,B', commutative=False)

    assert simplify(A*B - B*A) == A*B - B*A
    assert simplify(A/(1 + y/x)) == x*A/(x + y)
    assert simplify(A*(1/x + 1/y)) == (x + y)*A/(x*y)

    assert simplify(log(2) + log(3)) == log(6)
    assert simplify(log(2*x) - log(2)) == log(x)

    assert simplify(hyper([], [], x)) == exp(x)


def test_simplify_other():
    assert simplify(sin(x)**2 + cos(x)**2) == 1
    assert simplify(gamma(x + 1)/gamma(x)) == x
    assert simplify(sin(x)**2 + cos(x)**2 + factorial(x)/gamma(x)) == 1 + x
    assert simplify(
        Eq(sin(x)**2 + cos(x)**2, factorial(x)/gamma(x))) == Eq(1, x)
    nc = symbols('nc', commutative=False)
    assert simplify(x + x*nc) == x*(1 + nc)
    # issue 3024
    # f = exp(-I*(k*sqrt(t) + x/(2*sqrt(t)))**2)
    # ans = integrate(f, (k, -oo, oo), conds='none')
    ans = I*(-pi*x*exp(-3*I*pi/4 + I*x**2/(4*t))*erf(x*exp(-3*I*pi/4)/
        (2*sqrt(t)))/(2*sqrt(t)) + pi*x*exp(-3*I*pi/4 + I*x**2/(4*t))/
        (2*sqrt(t)))*exp(-I*x**2/(4*t))/(sqrt(pi)*x) - I*sqrt(pi) * \
        (-erf(x*exp(I*pi/4)/(2*sqrt(t))) + 1)*exp(I*pi/4)/(2*sqrt(t))
    assert simplify(ans) == -(-1)**(S(3)/4)*sqrt(pi)/sqrt(t)
    # issue 3271
    assert simplify(2**(2 + x)/4) == 2**x


def test_simplify_complex():
    cosAsExp = cos(x)._eval_rewrite_as_exp(x)
    tanAsExp = tan(x)._eval_rewrite_as_exp(x)
    assert simplify(cosAsExp*tanAsExp).expand() == (
        sin(x))._eval_rewrite_as_exp(x).expand()  # issue 1242


def test_simplify_ratio():
    # roots of x**3-3*x+5
    roots = ['(1/2 - sqrt(3)*I/2)*(sqrt(21)/2 + 5/2)**(1/3) + 1/((1/2 - '
             'sqrt(3)*I/2)*(sqrt(21)/2 + 5/2)**(1/3))',
             '1/((1/2 + sqrt(3)*I/2)*(sqrt(21)/2 + 5/2)**(1/3)) + '
             '(1/2 + sqrt(3)*I/2)*(sqrt(21)/2 + 5/2)**(1/3)',
             '-(sqrt(21)/2 + 5/2)**(1/3) - 1/(sqrt(21)/2 + 5/2)**(1/3)']

    for r in roots:
        r = S(r)
        assert count_ops(simplify(r, ratio=1)) <= count_ops(r)
        # If ratio=oo, simplify() is always applied:
        assert simplify(r, ratio=oo) is not r


def test_simplify_measure():
    measure1 = lambda expr: len(str(expr))
    measure2 = lambda expr: -count_ops(expr)
                                       # Return the most complicated result
    expr = (x + 1)/(x + sin(x)**2 + cos(x)**2)
    assert measure1(simplify(expr, measure=measure1)) <= measure1(expr)
    assert measure2(simplify(expr, measure=measure2)) <= measure2(expr)


def test_simplify_issue_1308():
    assert simplify(exp(-Rational(1, 2)) + exp(-Rational(3, 2))) == \
        (1 + E)*exp(-Rational(3, 2))


def test_issue_2553():
    assert simplify(E + exp(-E)) == E + exp(-E)
    n = symbols('n', commutative=False)
    assert simplify(n + n**(-n)) == n + n**(-n)


def test_simplify_fail1():
    x = Symbol('x')
    y = Symbol('y')
    e = (x + y)**2/(-4*x*y**2 - 2*y**3 - 2*x**2*y)
    assert simplify(e) == 1 / (-2*y)


def test_simplify_issue_3214():
    c, p = symbols('c p', positive=True)
    s = sqrt(c**2 - p**2)
    b = (c + I*p - s)/(c + I*p + s)
    assert radsimp(b) == (c*p - p*s + I*(-c**2 + c*s + p**2))/(c*p)


def test_fraction():
    x, y, z = map(Symbol, 'xyz')
    A = Symbol('A', commutative=False)

    assert fraction(Rational(1, 2)) == (1, 2)

    assert fraction(x) == (x, 1)
    assert fraction(1/x) == (1, x)
    assert fraction(x/y) == (x, y)
    assert fraction(x/2) == (x, 2)

    assert fraction(x*y/z) == (x*y, z)
    assert fraction(x/(y*z)) == (x, y*z)

    assert fraction(1/y**2) == (1, y**2)
    assert fraction(x/y**2) == (x, y**2)

    assert fraction((x**2 + 1)/y) == (x**2 + 1, y)
    assert fraction(x*(y + 1)/y**7) == (x*(y + 1), y**7)

    assert fraction(exp(-x), exact=True) == (exp(-x), 1)

    assert fraction(x*A/y) == (x*A, y)
    assert fraction(x*A**-1/y) == (x*A**-1, y)

    n = symbols('n', negative=True)
    assert fraction(exp(n)) == (1, exp(-n))
    assert fraction(exp(-n)) == (exp(-n), 1)


def test_powsimp():
    x, y, z, n = symbols('x,y,z,n')
    f = Function('f')
    assert powsimp( 4**x * 2**(-x) * 2**(-x) ) == 1
    assert powsimp( (-4)**x * (-2)**(-x) * 2**(-x) ) == 1

    assert powsimp(
        f(4**x * 2**(-x) * 2**(-x)) ) == f(4**x * 2**(-x) * 2**(-x))
    assert powsimp( f(4**x * 2**(-x) * 2**(-x)), deep=True ) == f(1)
    assert exp(x)*exp(y) == exp(x)*exp(y)
    assert powsimp(exp(x)*exp(y)) == exp(x + y)
    assert powsimp(exp(x)*exp(y)*2**x*2**y) == (2*E)**(x + y)
    assert powsimp(exp(x)*exp(y)*2**x*2**y, combine='exp') == \
        exp(x + y)*2**(x + y)
    assert powsimp(exp(x)*exp(y)*exp(2)*sin(x) + sin(y) + 2**x*2**y) == \
        exp(2 + x + y)*sin(x) + sin(y) + 2**(x + y)
    assert powsimp(sin(exp(x)*exp(y))) == sin(exp(x)*exp(y))
    assert powsimp(sin(exp(x)*exp(y)), deep=True) == sin(exp(x + y))
    assert powsimp(x**2*x**y) == x**(2 + y)
    # This should remain factored, because 'exp' with deep=True is supposed
    # to act like old automatic exponent combining.
    assert powsimp((1 + E*exp(E))*exp(-E), combine='exp', deep=True) == \
        (1 + exp(1 + E))*exp(-E)
    assert powsimp((1 + E*exp(E))*exp(-E), deep=True) == \
        (1 + exp(1 + E))*exp(-E)
    assert powsimp((1 + E*exp(E))*exp(-E)) == (1 + exp(1 + E))*exp(-E)
    assert powsimp((1 + E*exp(E))*exp(-E), combine='exp') == \
        (1 + exp(1 + E))*exp(-E)
    assert powsimp((1 + E*exp(E))*exp(-E), combine='base') == \
        (1 + E*exp(E))*exp(-E)
    x, y = symbols('x,y', nonnegative=True)
    n = Symbol('n', real=True)
    assert powsimp(y**n * (y/x)**(-n)) == x**n
    assert powsimp(x**(x**(x*y)*y**(x*y))*y**(x**(x*y)*y**(x*y)), deep=True) \
        == (x*y)**(x*y)**(x*y)
    assert powsimp(2**(2**(2*x)*x), deep=False) == 2**(2**(2*x)*x)
    assert powsimp(2**(2**(2*x)*x), deep=True) == 2**(x*4**x)
    assert powsimp(
        exp(-x + exp(-x)*exp(-x*log(x))), deep=False, combine='exp') == \
        exp(-x + exp(-x)*exp(-x*log(x)))
    assert powsimp(
        exp(-x + exp(-x)*exp(-x*log(x))), deep=False, combine='exp') == \
        exp(-x + exp(-x)*exp(-x*log(x)))
    assert powsimp((x + y)/(3*z), deep=False, combine='exp') == (x + y)/(3*z)
    assert powsimp((x/3 + y/3)/z, deep=True, combine='exp') == (x/3 + y/3)/z
    assert powsimp(exp(x)/(1 + exp(x)*exp(y)), deep=True) == \
        exp(x)/(1 + exp(x + y))
    assert powsimp(x*y**(z**x*z**y), deep=True) == x*y**(z**(x + y))
    assert powsimp((z**x*z**y)**x, deep=True) == (z**(x + y))**x
    assert powsimp(x*(z**x*z**y)**x, deep=True) == x*(z**(x + y))**x
    p = symbols('p', positive=True)
    assert powsimp((1/x)**log(2)/x) == (1/x)**(1 + log(2))
    assert powsimp((1/p)**log(2)/p) == p**(-1 - log(2))

    # coefficient of exponent can only be simplified for positive bases
    assert powsimp(2**(2*x)) == 4**x
    assert powsimp((-1)**(2*x)) == (-1)**(2*x)
    i = symbols('i', integer=True)
    assert powsimp((-1)**(2*i)) == 1
    assert powsimp((-1)**(-x)) != (-1)**x  # could be 1/((-1)**x), but is not
    # force=True overrides assumptions
    assert powsimp((-1)**(2*x), force=True) == 1

    # rational exponents allow combining of negative terms
    w, n, m = symbols('w n m', negative=True)
    e = i/a  # not a rational exponent if `a` is unknown
    ex = w**e*n**e*m**e
    assert powsimp(ex) == m**(i/a)*n**(i/a)*w**(i/a)
    e = i/3
    ex = w**e*n**e*m**e
    assert powsimp(ex) == (-1)**i*(-m*n*w)**(i/3)
    e = (3 + i)/i
    ex = w**e*n**e*m**e
    assert powsimp(ex) == (-1)**(3*e)*(-m*n*w)**e

    eq = x**(2*a/3)
    # eq != (x**a)**(2/3) (try x = -1 and a = 3 to see)
    assert powsimp(eq).exp == eq.exp == 2*a/3
    # powdenest goes the other direction
    assert powsimp(2**(2*x)) == 4**x

    assert powsimp(exp(p/2)) == exp(p/2)

    # issue 3269
    eq = Mul(*[sqrt(Dummy(imaginary=True)) for i in range(3)])
    assert powsimp(eq) == eq and eq.is_Mul


def test_issue_3268():
    z = -5*sqrt(2)/(2*sqrt(2*sqrt(29) + 29)) + sqrt(-sqrt(29)/29 + S(1)/2)
    assert Mul(*[powsimp(a) for a in Mul.make_args(z.normal())]) == 0
    assert powsimp(z.normal()) == 0
    assert simplify(z) == 0
    assert powsimp(sqrt(2 + sqrt(3))*sqrt(2 - sqrt(3)) + 1) == 2
    assert powsimp(z) != 0


def test_powsimp_polar():
    from sympy import polar_lift, exp_polar
    x, y, z = symbols('x y z')
    p, q, r = symbols('p q r', polar=True)

    assert (polar_lift(-1))**(2*x) == exp_polar(2*pi*I*x)
    assert powsimp(p**x * q**x) == (p*q)**x
    assert p**x * (1/p)**x == 1
    assert (1/p)**x == p**(-x)

    assert exp_polar(x)*exp_polar(y) == exp_polar(x)*exp_polar(y)
    assert powsimp(exp_polar(x)*exp_polar(y)) == exp_polar(x + y)
    assert powsimp(exp_polar(x)*exp_polar(y)*p**x*p**y) == \
        (p*exp_polar(1))**(x + y)
    assert powsimp(exp_polar(x)*exp_polar(y)*p**x*p**y, combine='exp') == \
        exp_polar(x + y)*p**(x + y)
    assert powsimp(
        exp_polar(x)*exp_polar(y)*exp_polar(2)*sin(x) + sin(y) + p**x*p**y) \
        == p**(x + y) + sin(x)*exp_polar(2 + x + y) + sin(y)
    assert powsimp(sin(exp_polar(x)*exp_polar(y))) == \
        sin(exp_polar(x)*exp_polar(y))
    assert powsimp(sin(exp_polar(x)*exp_polar(y)), deep=True) == \
        sin(exp_polar(x + y))


def test_powsimp_nc():
    x, y, z = symbols('x,y,z')
    A, B, C = symbols('A B C', commutative=False)

    assert powsimp(A**x*A**y, combine='all') == A**(x + y)
    assert powsimp(A**x*A**y, combine='base') == A**x*A**y
    assert powsimp(A**x*A**y, combine='exp') == A**(x + y)

    assert powsimp(A**x*B**x, combine='all') == (A*B)**x
    assert powsimp(A**x*B**x, combine='base') == (A*B)**x
    assert powsimp(A**x*B**x, combine='exp') == A**x*B**x

    assert powsimp(B**x*A**x, combine='all') == (B*A)**x
    assert powsimp(B**x*A**x, combine='base') == (B*A)**x
    assert powsimp(B**x*A**x, combine='exp') == B**x*A**x

    assert powsimp(A**x*A**y*A**z, combine='all') == A**(x + y + z)
    assert powsimp(A**x*A**y*A**z, combine='base') == A**x*A**y*A**z
    assert powsimp(A**x*A**y*A**z, combine='exp') == A**(x + y + z)

    assert powsimp(A**x*B**x*C**x, combine='all') == (A*B*C)**x
    assert powsimp(A**x*B**x*C**x, combine='base') == (A*B*C)**x
    assert powsimp(A**x*B**x*C**x, combine='exp') == A**x*B**x*C**x

    assert powsimp(B**x*A**x*C**x, combine='all') == (B*A*C)**x
    assert powsimp(B**x*A**x*C**x, combine='base') == (B*A*C)**x
    assert powsimp(B**x*A**x*C**x, combine='exp') == B**x*A**x*C**x


def test_collect_1():
    """Collect with respect to a Symbol"""
    x, y, z, n = symbols('x,y,z,n')
    assert collect( x + y*x, x ) == x * (1 + y)
    assert collect( x + x**2, x ) == x + x**2
    assert collect( x**2 + y*x**2, x ) == (x**2)*(1 + y)
    assert collect( x**2 + y*x, x ) == x*y + x**2
    assert collect( 2*x**2 + y*x**2 + 3*x*y, [x] ) == x**2*(2 + y) + 3*x*y
    assert collect( 2*x**2 + y*x**2 + 3*x*y, [y] ) == 2*x**2 + y*(x**2 + 3*x)

    assert collect( ((1 + y + x)**4).expand(), x) == ((1 + y)**4).expand() + \
        x*(4*(1 + y)**3).expand() + x**2*(6*(1 + y)**2).expand() + \
        x**3*(4*(1 + y)).expand() + x**4
    # symbols can be given as any iterable
    expr = x + y
    assert collect(expr, expr.free_symbols) == expr


def test_collect_2():
    """Collect with respect to a sum"""
    a, b, x = symbols('a,b,x')
    assert collect(a*(cos(x) + sin(x)) + b*(cos(x) + sin(x)),
        sin(x) + cos(x)) == (a + b)*(cos(x) + sin(x))


def test_collect_3():
    """Collect with respect to a product"""
    a, b, c = symbols('a,b,c')
    f = Function('f')
    x, y, z, n = symbols('x,y,z,n')

    assert collect(-x/8 + x*y, -x) == x*(y - S(1)/8)

    assert collect( 1 + x*(y**2), x*y ) == 1 + x*(y**2)
    assert collect( x*y + a*x*y, x*y) == x*y*(1 + a)
    assert collect( 1 + x*y + a*x*y, x*y) == 1 + x*y*(1 + a)
    assert collect(a*x*f(x) + b*(x*f(x)), x*f(x)) == x*(a + b)*f(x)

    assert collect(a*x*log(x) + b*(x*log(x)), x*log(x)) == x*(a + b)*log(x)
    assert collect(a*x**2*log(x)**2 + b*(x*log(x))**2, x*log(x)) == \
        x**2*log(x)**2*(a + b)

    # with respect to a product of three symbols
    assert collect(y*x*z + a*x*y*z, x*y*z) == (1 + a)*x*y*z


def test_collect_4():
    """Collect with respect to a power"""
    a, b, c, x = symbols('a,b,c,x')

    assert collect(a*x**c + b*x**c, x**c) == x**c*(a + b)
    # issue 2997: 2 stays with c (unless c is integer or x is positive0
    assert collect(a*x**(2*c) + b*x**(2*c), x**c) == x**(2*c)*(a + b)


def test_collect_5():
    """Collect with respect to a tuple"""
    a, x, y, z, n = symbols('a,x,y,z,n')
    assert collect(x**2*y**4 + z*(x*y**2)**2 + z + a*z, [x*y**2, z]) in [
        z*(1 + a + x**2*y**4) + x**2*y**4,
        z*(1 + a) + x**2*y**4*(1 + z) ]
    assert collect((1 + (x + y) + (x + y)**2).expand(),
                   [x, y]) == 1 + y + x*(1 + 2*y) + x**2 + y**2


def test_collect_D():
    D = Derivative
    f = Function('f')
    x, a, b = symbols('x,a,b')
    fx = D(f(x), x)
    fxx = D(f(x), x, x)

    assert collect(a*fx + b*fx, fx) == (a + b)*fx
    assert collect(a*D(fx, x) + b*D(fx, x), fx) == (a + b)*D(fx, x)
    assert collect(a*fxx + b*fxx, fx) == (a + b)*D(fx, x)
    # 1685
    assert collect(5*f(x) + 3*fx, fx) == 5*f(x) + 3*fx
    assert collect(f(x) + f(x)*diff(f(x), x) + x*diff(f(x), x)*f(x), f(x).diff(x)) == \
        (x*f(x) + f(x))*D(f(x), x) + f(x)
    assert collect(f(x) + f(x)*diff(f(x), x) + x*diff(f(x), x)*f(x), f(x).diff(x), exact=True) == \
        (x*f(x) + f(x))*D(f(x), x) + f(x)
    assert collect(1/f(x) + 1/f(x)*diff(f(x), x) + x*diff(f(x), x)/f(x), f(x).diff(x), exact=True) == \
        (1/f(x) + x/f(x))*D(f(x), x) + 1/f(x)


@XFAIL
def test_collect_issues():
    D = Derivative
    f = Function('f')
    e = (1 + x*D(f(x), x) + D(f(x), x))/f(x)
    assert collect(e.expand(), f(x).diff(x)) != e


def test_collect_D_0():
    D = Derivative
    f = Function('f')
    x, a, b = symbols('x,a,b')
    fxx = D(f(x), x, x)

    # collect does not distinguish nested derivatives, so it returns
    #                                           -- (a + b)*D(D(f, x), x)
    assert collect(a*fxx + b*fxx, fxx) == (a + b)*fxx


def test_collect_Wild():
    """Collect with respect to functions with Wild argument"""
    a, b, x, y = symbols('a b x y')
    f = Function('f')
    w1 = Wild('.1')
    w2 = Wild('.2')
    assert collect(f(x) + a*f(x), f(w1)) == (1 + a)*f(x)
    assert collect(f(x, y) + a*f(x, y), f(w1)) == f(x, y) + a*f(x, y)
    assert collect(f(x, y) + a*f(x, y), f(w1, w2)) == (1 + a)*f(x, y)
    assert collect(f(x, y) + a*f(x, y), f(w1, w1)) == f(x, y) + a*f(x, y)
    assert collect(f(x, x) + a*f(x, x), f(w1, w1)) == (1 + a)*f(x, x)
    assert collect(a*(x + 1)**y + (x + 1)**y, w1**y) == (1 + a)*(x + 1)**y
    assert collect(a*(x + 1)**y + (x + 1)**y, w1**b) == \
        a*(x + 1)**y + (x + 1)**y
    assert collect(a*(x + 1)**y + (x + 1)**y, (x + 1)**w2) == \
        (1 + a)*(x + 1)**y
    assert collect(a*(x + 1)**y + (x + 1)**y, w1**w2) == (1 + a)*(x + 1)**y


def test_collect_func():
    f = ((x + a + 1)**3).expand()

    assert collect(f, x) == a**3 + 3*a**2 + 3*a + x**3 + x**2*(3*a + 3) + \
        x*(3*a**2 + 6*a + 3) + 1
    assert collect(f, x, factor) == x**3 + 3*x**2*(a + 1) + 3*x*(a + 1)**2 + \
        (a + 1)**3

    assert collect(f, x, evaluate=False) == {
        S.One: a**3 + 3*a**2 + 3*a + 1,
        x: 3*a**2 + 6*a + 3, x**2: 3*a + 3,
        x**3: 1
    }


@XFAIL
def test_collect_func_xfail():
    # XXX: this test will pass when automatic constant distribution is removed (#1497)
    assert collect(f, x, factor, evaluate=False) == {S.One: (a + 1)**3,
                   x: 3*(a + 1)**2, x**2: 3*(a + 1), x**3: 1}


def test_collect_order():
    a, b, x, t = symbols('a,b,x,t')

    assert collect(t + t*x + t*x**2 + O(x**3), t) == t*(1 + x + x**2 + O(x**3))
    assert collect(t + t*x + x**2 + O(x**3), t) == \
        t*(1 + x + O(x**3)) + x**2 + O(x**3)

    f = a*x + b*x + c*x**2 + d*x**2 + O(x**3)
    g = x*(a + b) + x**2*(c + d) + O(x**3)

    assert collect(f, x) == g
    assert collect(f, x, distribute_order_term=False) == g

    f = sin(a + b).series(b, 0, 10)

    assert collect(f, [sin(a), cos(a)]) == \
        sin(a)*cos(b).series(b, 0, 10) + cos(a)*sin(b).series(b, 0, 10)
    assert collect(f, [sin(a), cos(a)], distribute_order_term=False) == \
        sin(a)*cos(b).series(b, 0, 10).removeO() + \
        cos(a)*sin(b).series(b, 0, 10).removeO() + O(b**10)


def test_rcollect():
    assert rcollect((x**2*y + x*y + x + y)/(x + y), y) == \
        (x + y*(1 + x + x**2))/(x + y)
    assert rcollect(sqrt(-((x + 1)*(y + 1))), z) == sqrt(-((x + 1)*(y + 1)))


def test_separatevars():
    x, y, z, n = symbols('x,y,z,n')
    assert separatevars(2*n*x*z + 2*x*y*z) == 2*x*z*(n + y)
    assert separatevars(x*z + x*y*z) == x*z*(1 + y)
    assert separatevars(pi*x*z + pi*x*y*z) == pi*x*z*(1 + y)
    assert separatevars(x*y**2*sin(x) + x*sin(x)*sin(y)) == \
        x*(sin(y) + y**2)*sin(x)
    assert separatevars(x*exp(x + y) + x*exp(x)) == x*(1 + exp(y))*exp(x)
    assert separatevars((x*(y + 1))**z).is_Pow  # != x**z*(1 + y)**z
    assert separatevars(1 + x + y + x*y) == (x + 1)*(y + 1)
    assert separatevars(y/pi*exp(-(z - x)/cos(n))) == \
        y*exp(x/cos(n))*exp(-z/cos(n))/pi
    assert separatevars((x + y)*(x - y) + y**2 + 2*x + 1) == (x + 1)**2
    # 1759
    p = Symbol('p', positive=True)
    assert separatevars(sqrt(p**2 + x*p**2)) == p*sqrt(1 + x)
    assert separatevars(sqrt(y*(p**2 + x*p**2))) == p*sqrt(y*(1 + x))
    assert separatevars(sqrt(y*(p**2 + x*p**2)), force=True) == \
        p*sqrt(y)*sqrt(1 + x)
    # 1766
    assert separatevars(sqrt(x*y)).is_Pow
    assert separatevars(sqrt(x*y), force=True) == sqrt(x)*sqrt(y)
    # 1858
    # any type sequence for symbols is fine
    assert separatevars(((2*x + 2)*y), dict=True, symbols=()) == \
        {'coeff': 1, x: 2*x + 2, y: y}
    # separable
    assert separatevars(((2*x + 2)*y), dict=True, symbols=[x]) == \
        {'coeff': y, x: 2*x + 2}
    assert separatevars(((2*x + 2)*y), dict=True, symbols=[]) == \
        {'coeff': 1, x: 2*x + 2, y: y}
    assert separatevars(((2*x + 2)*y), dict=True) == \
        {'coeff': 1, x: 2*x + 2, y: y}
    assert separatevars(((2*x + 2)*y), dict=True, symbols=None) == \
        {'coeff': y*(2*x + 2)}
    # not separable
    assert separatevars(3, dict=True) is None
    assert separatevars(2*x + y, dict=True, symbols=()) is None
    assert separatevars(2*x + y, dict=True) is None
    assert separatevars(2*x + y, dict=True, symbols=None) == {'coeff': 2*x + y}
    # 1709
    n, m = symbols('n,m', commutative=False)
    assert separatevars(m + n*m) == (1 + n)*m
    assert separatevars(x + x*n) == x*(1 + n)
    # 1811
    f = Function('f')
    assert separatevars(f(x) + x*f(x)) == f(x) + x*f(x)
    # a noncommutable object present
    eq = x*(1 + hyper((), (), y*z))
    assert separatevars(eq) == eq


def test_separatevars_advanced_factor():
    x, y, z = symbols('x,y,z')
    assert separatevars(1 + log(x)*log(y) + log(x) + log(y)) == \
        (log(x) + 1)*(log(y) + 1)
    assert separatevars(1 + x - log(z) - x*log(z) - exp(y)*log(z) -
        x*exp(y)*log(z) + x*exp(y) + exp(y)) == \
        -((x + 1)*(log(z) - 1)*(exp(y) + 1))
    x, y = symbols('x,y', positive=True)
    assert separatevars(1 + log(x**log(y)) + log(x*y)) == \
        (log(x) + 1)*(log(y) + 1)


def test_hypersimp():
    n, k = symbols('n,k', integer=True)

    assert hypersimp(factorial(k), k) == k + 1
    assert hypersimp(factorial(k**2), k) is None

    assert hypersimp(1/factorial(k), k) == 1/(k + 1)

    assert hypersimp(2**k/factorial(k)**2, k) == 2/(k**2 + 2*k + 1)

    assert hypersimp(binomial(n, k), k) == (n - k)/(k + 1)
    assert hypersimp(binomial(n + 1, k), k) == (n - k + 1)/(k + 1)

    term = (4*k + 1)*factorial(k)/factorial(2*k + 1)
    assert hypersimp(term, k) == (S(1)/2)*((4*k + 5)/(3 + 14*k + 8*k**2))

    term = 1/((2*k - 1)*factorial(2*k + 1))
    assert hypersimp(term, k) == (2*k - 1)/(3 + 11*k + 12*k**2 + 4*k**3)/2

    term = binomial(n, k)*(-1)**k/factorial(k)
    assert hypersimp(term, k) == (k - n)/(k**2 + 2*k + 1)


def test_nsimplify():
    x = Symbol("x")
    assert nsimplify(0) == 0
    assert nsimplify(-1) == -1
    assert nsimplify(1) == 1
    assert nsimplify(1 + x) == 1 + x
    assert nsimplify(2.7) == Rational(27, 10)
    assert nsimplify(1 - GoldenRatio) == (1 - sqrt(5))/2
    assert nsimplify((1 + sqrt(5))/4, [GoldenRatio]) == GoldenRatio/2
    assert nsimplify(2/GoldenRatio, [GoldenRatio]) == 2*GoldenRatio - 2
    assert nsimplify(exp(5*pi*I/3, evaluate=False)) == \
        sympify('1/2 - sqrt(3)*I/2')
    assert nsimplify(sin(3*pi/5, evaluate=False)) == \
        sympify('sqrt(sqrt(5)/8 + 5/8)')
    assert nsimplify(sqrt(atan('1', evaluate=False))*(2 + I), [pi]) == \
        sqrt(pi) + sqrt(pi)/2*I
    assert nsimplify(2 + exp(2*atan('1/4')*I)) == sympify('49/17 + 8*I/17')
    assert nsimplify(pi, tolerance=0.01) == Rational(22, 7)
    assert nsimplify(pi, tolerance=0.001) == Rational(355, 113)
    assert nsimplify(0.33333, tolerance=1e-4) == Rational(1, 3)
    assert nsimplify(2.0**(1/3.), tolerance=0.001) == Rational(635, 504)
    assert nsimplify(2.0**(1/3.), tolerance=0.001, full=True) == \
        2**Rational(1, 3)
    assert nsimplify(x + .5, rational=True) == Rational(1, 2) + x
    assert nsimplify(1/.3 + x, rational=True) == Rational(10, 3) + x
    assert nsimplify(log(3).n(), rational=True) == \
        sympify('109861228866811/100000000000000')
    assert nsimplify(Float(0.272198261287950), [pi, log(2)]) == pi*log(2)/8
    assert nsimplify(Float(0.272198261287950).n(3), [pi, log(2)]) == \
        -pi/4 - log(2) + S(7)/4
    assert nsimplify(x/7.0) == x/7
    assert nsimplify(pi/1e2) == pi/100
    assert nsimplify(pi/1e2, rational=False) == pi/100.0
    assert nsimplify(pi/1e-7) == 10000000*pi
    assert not nsimplify(
        factor(-3.0*z**2*(z**2)**(-2.5) + 3*(z**2)**(-1.5))).atoms(Float)
    e = x**0.0
    assert e.is_Pow and nsimplify(x**0.0) == 1


def test_extract_minus_sign():
    x = Symbol("x")
    y = Symbol("y")
    a = Symbol("a")
    b = Symbol("b")
    assert simplify(-x/-y) == x/y
    assert simplify(-x/y) == -x/y
    assert simplify(x/y) == x/y
    assert simplify(x/-y) == -x/y
    assert simplify(-x/0) == -oo*x
    assert simplify(S(-5)/0) == -oo
    assert simplify(-a*x/(-y - b)) == a*x/(b + y)


def test_diff():
    x = Symbol("x")
    y = Symbol("y")
    f = Function("f")
    g = Function("g")
    assert simplify(g(x).diff(x)*f(x).diff(x) - f(x).diff(x)*g(x).diff(x)) == 0
    assert simplify(2*f(x)*f(x).diff(x) - diff(f(x)**2, x)) == 0
    assert simplify(diff(1/f(x), x) + f(x).diff(x)/f(x)**2) == 0
    assert simplify(f(x).diff(x, y) - f(x).diff(y, x)) == 0


def test_logcombine_1():
    x, y = symbols("x,y")
    a = Symbol("a")
    z, w = symbols("z,w", positive=True)
    b = Symbol("b", real=True)
    assert logcombine(log(x) + 2*log(y)) == log(x) + 2*log(y)
    assert logcombine(log(x) + 2*log(y), force=True) == log(x*y**2)
    assert logcombine(a*log(w) + log(z)) == a*log(w) + log(z)
    assert logcombine(b*log(z) + b*log(x)) == log(z**b) + b*log(x)
    assert logcombine(b*log(z) - log(w)) == log(z**b/w)
    assert logcombine(log(x)*log(z)) == log(x)*log(z)
    assert logcombine(log(w)*log(x)) == log(w)*log(x)
    assert logcombine(cos(-2*log(z) + b*log(w))) in [cos(log(w**b/z**2)),
                                                   cos(log(z**2/w**b))]
    assert logcombine(log(log(x) - log(y)) - log(z), force=True) == \
        log(log((x/y)**(1/z)))
    assert logcombine((2 + I)*log(x), force=True) == I*log(x) + log(x**2)
    assert logcombine((x**2 + log(x) - log(y))/(x*y), force=True) == \
        log(x**(1/(x*y))*y**(-1/(x*y))) + x/y
    assert logcombine(log(x)*2*log(y) + log(z), force=True) == \
        log(z*y**log(x**2))
    assert logcombine((x*y + sqrt(x**4 + y**4) + log(x) - log(y))/(pi*x**Rational(2, 3)*
        sqrt(y)**3), force=True) == \
        log(x**(1/(pi*x**Rational(2, 3)*sqrt(y)**3))*y**(-1/(pi*
        x**Rational(2, 3)*sqrt(y)**3))) + sqrt(x**4 + y**4)/(pi*
        x**Rational(2, 3)*sqrt(y)**3) + x**Rational(1, 3)/(pi*sqrt(y))
    assert logcombine(Eq(log(x), -2*log(y)), force=True) == \
        Eq(log(x*y**2), Integer(0))
    assert logcombine(Eq(y, x*acos(-log(x/y))), force=True) == \
        Eq(y, x*acos(log(y/x)))
    assert logcombine(gamma(-log(x/y))*acos(-log(x/y)), force=True) == \
        acos(log(y/x))*gamma(log(y/x))
    assert logcombine((2 + 3*I)*log(x), force=True) == \
        log(x**2) + 3*I*log(x)
    assert logcombine(Eq(y, -log(x)), force=True) == Eq(y, log(1/x))


@XFAIL
def test_logcombine_complex_coeff():
    # TODO: Make the expand() call in logcombine smart enough so that both
    # these hold.
    assert logcombine(Integral((sin(x**2) + cos(x**3))/x, x), force=True) == \
        Integral((sin(x**2) + cos(x**3))/x, x)
    assert logcombine(
        Integral((sin(x**2) + cos(x**3))/x, x) + (2 + 3*I)*log(x),
        force=True) == log(x**2) + 3*I*log(x) + \
        Integral((sin(x**2) + cos(x**3))/x, x)


def test_posify():
    from sympy.abc import x

    assert str(posify(
        x +
        Symbol('p', positive=True) +
        Symbol('n', negative=True))) == '(_x + n + p, {_x: x})'

    # log(1/x).expand() should be log(1/x) but it comes back as -log(x)
    # when it is corrected, posify will allow the change to be made. The
    # force=True option can do so as well when it is implemented.
    eq, rep = posify(1/x)
    assert log(eq).expand().subs(rep) == -log(x)
    assert str(posify([x, 1 + x])) == '([_x, _x + 1], {_x: x})'

    x = symbols('x')
    p = symbols('p', positive=True)
    n = symbols('n', negative=True)
    orig = [x, n, p]
    modified, reps = posify(orig)
    assert str(modified) == '[_x, n, p]'
    assert [w.subs(reps) for w in modified] == orig


def test_powdenest():
    from sympy import powdenest
    from sympy.abc import x, y, z, a, b
    p, q = symbols('p q', positive=True)
    i, j = symbols('i,j', integer=True)

    assert powdenest(x) == x
    assert powdenest(x + 2*(x**(2*a/3))**(3*x)) == (x + 2*(x**(2*a/3))**(3*x))
    assert powdenest((exp(2*a/3))**(3*x))  # -X-> (exp(a/3))**(6*x)
    assert powdenest((x**(2*a/3))**(3*x)) == ((x**(2*a/3))**(3*x))
    assert powdenest(exp(3*x*log(2))) == 2**(3*x)
    assert powdenest(sqrt(p**2)) == p
    i, j = symbols('i,j', integer=True)
    eq = p**(2*i)*q**(4*i)
    assert powdenest(eq) == (p*q**2)**(2*i)
    # -X-> (x**x)**i*(x**x)**j == x**(x*(i + j))
    assert powdenest((x**x)**(i + j))
    assert powdenest(exp(3*y*log(x))) == x**(3*y)
    assert powdenest(exp(y*(log(a) + log(b)))) == (a*b)**y
    assert powdenest(exp(3*(log(a) + log(b)))) == a**3*b**3
    assert powdenest(((x**(2*i))**(3*y))**x) == ((x**(2*i))**(3*y))**x
    assert powdenest(((x**(2*i))**(3*y))**x, force=True) == x**(6*i*x*y)
    assert powdenest(((x**(2*a/3))**(3*y/i))**x) == \
        (((x**(2*a/3))**(3*y/i))**x)
    assert powdenest((x**(2*i)*y**(4*i))**z, force=True) == (x*y**2)**(2*i*z)
    assert powdenest((p**(2*i)*q**(4*i))**j) == (p*q**2)**(2*i*j)
    assert powdenest(((p**(2*a))**(3*y))**x) == p**(6*a*x*y)
    e = ((x**2*y**4)**a)**(x*y)
    assert powdenest(e) == e
    e = (((x**2*y**4)**a)**(x*y))**3
    assert powdenest(e) == ((x**2*y**4)**a)**(3*x*y)
    assert powdenest((((x**2*y**4)**a)**(x*y)), force=True) == \
        (x*y**2)**(2*a*x*y)
    assert powdenest((((x**2*y**4)**a)**(x*y))**3, force=True) == \
        (x*y**2)**(6*a*x*y)
    assert powdenest((x**2*y**6)**i) != (x*y**3)**(2*i)
    x, y = symbols('x,y', positive=True)
    assert powdenest((x**2*y**6)**i) == (x*y**3)**(2*i)

    assert powdenest((x**(2*i/3)*y**(i/2))**(2*i)) == (x**(S(4)/3)*y)**(i**2)
    assert powdenest(sqrt(x**(2*i)*y**(6*i))) == (x*y**3)**i

    assert powdenest(4**x) == 2**(2*x)
    assert powdenest((4**x)**y) == 2**(2*x*y)
    assert powdenest(4**x*y) == 2**(2*x)*y


def test_powdenest_polar():
    x, y, z = symbols('x y z', polar=True)
    a, b, c = symbols('a b c')
    assert powdenest((x*y*z)**a) == x**a*y**a*z**a
    assert powdenest((x**a*y**b)**c) == x**(a*c)*y**(b*c)
    assert powdenest(((x**a)**b*y**c)**c) == x**(a*b*c)*y**(c**2)


def test_issue_2706():
    arg = ((gamma(x)*hyper((), (), x))*pi)**2
    assert powdenest(arg) == (pi*gamma(x)*hyper((), (), x))**2
    assert arg.is_positive is None


def test_issue_1095():
    # simplify should call cancel
    from sympy.abc import x, y
    f = Function('f')
    assert simplify((4*x + 6*f(y))/(2*x + 3*f(y))) == 2


@XFAIL
def test_simplify_float_vs_integer():
    # Test for issue 1374:
    # http://code.google.com/p/sympy/issues/detail?id=1374
    assert simplify(x**2.0 - x**2) == 0
    assert simplify(x**2 - x**2.0) == 0


def test_combsimp():
    from sympy.abc import n, k

    assert combsimp(factorial(n)) == factorial(n)
    assert combsimp(binomial(n, k)) == binomial(n, k)

    assert combsimp(factorial(n)/factorial(n - 3)) == n*(-1 + n)*(-2 + n)
    assert combsimp(binomial(n + 1, k + 1)/binomial(n, k)) == (1 + n)/(1 + k)

    assert combsimp(binomial(3*n + 4, n + 1)/binomial(3*n + 1, n)) == \
        S(3)/2*((3*n + 2)*(3*n + 4)/((n + 1)*(2*n + 3)))

    assert combsimp(factorial(n)**2/factorial(n - 3)) == \
        factorial(n)*n*(-1 + n)*(-2 + n)
    assert combsimp(factorial(n)*binomial(n + 1, k + 1)/binomial(n, k)) == \
        factorial(n)*(1 + n)/(1 + k)

    assert combsimp(binomial(n - 1, k)) == -((-n + k)*binomial(n, k))/n

    assert combsimp(binomial(n + 2, k + S(1)/2)) == 4*((n + 1)*(n + 2) *
        binomial(n, k + S(1)/2))/((2*k - 2*n - 1)*(2*k - 2*n - 3))
    assert combsimp(binomial(n + 2, k + 2.0)) == \
        -((1.0*n + 2.0)*binomial(n + 1.0, k + 2.0))/(k - n)

    # coverage tests
    assert combsimp(factorial(n*(1 + n) - n**2 - n)) == 1
    assert combsimp(binomial(n + k - 2, n)) == \
        k*(k - 1)*binomial(n + k, n)/((n + k)*(n + k - 1))
    i = Symbol('i', integer=True)
    e = gamma(i + 3)
    assert combsimp(e) == e
    e = gamma(exp(i))
    assert combsimp(e) == e
    e = gamma(n + S(1)/3)*gamma(n + S(2)/3)
    assert combsimp(e) == e
    assert combsimp(gamma(4*n + S(1)/2)/gamma(2*n - S(3)/4)) == \
        2**(4*n - S(5)/2)*(8*n - 3)*gamma(2*n + S(3)/4)/sqrt(pi)

    assert combsimp(6*FallingFactorial(-4, n)/factorial(n)) == \
        (-1)**n*(n + 1)*(n + 2)*(n + 3)
    assert combsimp(6*FallingFactorial(-4, n - 1)/factorial(n - 1)) == \
        (-1)**(n - 1)*n*(n + 1)*(n + 2)
    assert combsimp(6*FallingFactorial(-4, n - 3)/factorial(n - 3)) == \
        (-1)**(n - 3)*n*(n - 1)*(n - 2)
    assert combsimp(6*FallingFactorial(-4, -n - 1)/factorial(-n - 1)) == \
        -(-1)**(-n - 1)*n*(n - 1)*(n - 2)

    assert combsimp(6*RisingFactorial(4, n)/factorial(n)) == \
        (n + 1)*(n + 2)*(n + 3)
    assert combsimp(6*RisingFactorial(4, n - 1)/factorial(n - 1)) == \
        n*(n + 1)*(n + 2)
    assert combsimp(6*RisingFactorial(4, n - 3)/factorial(n - 3)) == \
        n*(n - 1)*(n - 2)
    assert combsimp(6*RisingFactorial(4, -n - 1)/factorial(-n - 1)) == \
        -n*(n - 1)*(n - 2)


def test_issue_2516():
    aA, Re, a, b, D = symbols('aA Re a b D')
    e = ((D**3*a + b*aA**3)/Re).expand()
    assert collect(e, [aA**3/Re, a]) == e


def test_issue_2629():
    b = x*sqrt(y)
    a = sqrt(b)
    c = sqrt(sqrt(x)*y)
    assert powsimp(a*b) == sqrt(b)**3
    assert powsimp(a*b**2*sqrt(y)) == sqrt(y)*a**5
    assert powsimp(a*x**2*c**3*y) == c**3*a**5
    assert powsimp(a*x*c**3*y**2) == c**7*a
    assert powsimp(x*c**3*y**2) == c**7
    assert powsimp(x*c**3*y) == x*y*c**3
    assert powsimp(sqrt(x)*c**3*y) == c**5
    assert powsimp(sqrt(x)*a**3*sqrt(y)) == sqrt(x)*sqrt(y)*a**3
    assert powsimp(Mul(sqrt(x)*c**3*sqrt(y), y, evaluate=False)) == \
        sqrt(x)*sqrt(y)**3*c**3
    assert powsimp(a**2*a*x**2*y) == a**7

    # symbolic powers work, too
    b = x**y*y
    a = b*sqrt(b)
    assert a.is_Mul is True
    assert powsimp(a) == sqrt(b)**3

    # as does exp
    a = x*exp(2*y/3)
    assert powsimp(a*sqrt(a)) == sqrt(a)**3
    assert powsimp(a**2*sqrt(a)) == sqrt(a)**5
    assert powsimp(a**2*sqrt(sqrt(a))) == sqrt(sqrt(a))**9


def test_as_content_primitive():
    # although the _as_content_primitive methods do not alter the underlying structure,
    # the as_content_primitive function will touch up the expression and join
    # bases that would otherwise have not been joined.
    assert ((x*(2 + 2*x)*(3*x + 3)**2)).as_content_primitive() == \
        (18, x*(x + 1)**3)
    assert (2 + 2*x + 2*y*(3 + 3*y)).as_content_primitive() == \
        (2, x + 3*y*(y + 1) + 1)
    assert ((2 + 6*x)**2).as_content_primitive() == \
        (4, (3*x + 1)**2)
    assert ((2 + 6*x)**(2*y)).as_content_primitive() == \
        (1, (_keep_coeff(S(2), (3*x + 1)))**(2*y))
    assert (5 + 10*x + 2*y*(3 + 3*y)).as_content_primitive() == \
        (1, 10*x + 6*y*(y + 1) + 5)
    assert ((5*(x*(1 + y)) + 2*x*(3 + 3*y))).as_content_primitive() == \
        (11, x*(y + 1))
    assert ((5*(x*(1 + y)) + 2*x*(3 + 3*y))**2).as_content_primitive() == \
        (121, x**2*(y + 1)**2)
    assert (y**2).as_content_primitive() == \
        (1, y**2)
    assert (S.Infinity).as_content_primitive() == (1, oo)
    eq = x**(2 + y)
    assert (eq).as_content_primitive() == (1, eq)
    assert (S.Half**(2 + x)).as_content_primitive() == (S(1)/4, 2**-x)
    assert ((-S.Half)**(2 + x)).as_content_primitive() == \
           (S(1)/4, (-S.Half)**x)
    assert ((-S.Half)**(2 + x)).as_content_primitive() == \
           (S(1)/4, (-S.Half)**x)
    assert (4**((1 + y)/2)).as_content_primitive() == (2, 4**(y/2))
    assert (3**((1 + y)/2)).as_content_primitive() == \
           (1, 3**(Mul(S(1)/2, 1 + y, evaluate=False)))
    assert (5**(S(3)/4)).as_content_primitive() == (1, 5**(S(3)/4))
    assert (5**(S(7)/4)).as_content_primitive() == (5, 5**(S(3)/4))
    assert Add(5*z/7, 0.5*x, 3*y/2, evaluate=False).as_content_primitive() == \
              (S(1)/14, 7.0*x + 21*y + 10*z)
    assert (2**(S(3)/4) + 2**(S(1)/4)*sqrt(3)).as_content_primitive(radical=True) == \
           (1, 2**(S(1)/4)*(sqrt(2) + sqrt(3)))


def test_radsimp():
    r2 = sqrt(2)
    r3 = sqrt(3)
    r5 = sqrt(5)
    r7 = sqrt(7)
    assert radsimp(1/r2) == \
        sqrt(2)/2
    assert radsimp(1/(1 + r2)) == \
        -1 + sqrt(2)
    assert radsimp(1/(r2 + r3)) == \
        -sqrt(2) + sqrt(3)
    assert fraction(radsimp(1/(1 + r2 + r3))) == \
        (-sqrt(6) + sqrt(2) + 2, 4)
    assert fraction(radsimp(1/(r2 + r3 + r5))) == \
        (-sqrt(30) + 2*sqrt(3) + 3*sqrt(2), 12)
    assert fraction(radsimp(1/(1 + r2 + r3 + r5))) == \
        (-34*sqrt(10) -
        26*sqrt(15) -
        55*sqrt(3) -
        61*sqrt(2) +
        14*sqrt(30) +
        93 +
        46*sqrt(6) +
        53*sqrt(5), 71)
    assert fraction(radsimp(1/(r2 + r3 + r5 + r7))) == \
        (-50*sqrt(42) - 133*sqrt(5) - 34*sqrt(70) -
        145*sqrt(3) + 22*sqrt(105) + 185*sqrt(2) +
        62*sqrt(30) + 135*sqrt(7), 215)
    z = radsimp(1/(1 + r2/3 + r3/5 + r5 + r7))
    assert len((3616791619821680643598*z).args) == 16
    assert radsimp(1/z) == 1/z
    assert radsimp(1/z, max_terms=20).expand() == 1 + r2/3 + r3/5 + r5 + r7
    assert radsimp(1/(r2*3)) == \
        sqrt(2)/6
    assert radsimp(1/(r2*a + r3 + r5 + r7)) == 1/(r2*a + r3 + r5 + r7)
    assert radsimp(1/(r2*a + r2*b + r3 + r7)) == \
        ((sqrt(42)*(a + b) +
        sqrt(3)*(-a**2 - 2*a*b - b**2 - 2) +
        sqrt(7)*(-a**2 - 2*a*b - b**2 + 2) +
        sqrt(2)*(a**3 + 3*a**2*b + 3*a*b**2 - 5*a + b**3 - 5*b))/
        ((a**4 + 4*a**3*b + 6*a**2*b**2 - 10*a**2 +
        4*a*b**3 - 20*a*b + b**4 - 10*b**2 + 4)))/2
    assert radsimp(1/(r2*a + r2*b + r2*c + r2*d)) == \
        (sqrt(2)/(a + b + c + d))/2
    assert radsimp(1/(1 + r2*a + r2*b + r2*c + r2*d)) == \
        ((sqrt(2)*(-a - b - c - d) + 1)/
        (-2*a**2 - 4*a*b - 4*a*c - 4*a*d - 2*b**2 -
        4*b*c - 4*b*d - 2*c**2 - 4*c*d - 2*d**2 + 1))
    assert radsimp((y**2 - x)/(y - sqrt(x))) == \
        sqrt(x) + y
    assert radsimp(-(y**2 - x)/(y - sqrt(x))) == \
        -(sqrt(x) + y)
    assert radsimp(1/(1 - I + a*I)) == \
        (I*(-a + 1) + 1)/(a**2 - 2*a + 2)
    assert radsimp(1/((-x + y)*(x - sqrt(y)))) == \
        (x + sqrt(y))/((-x + y)*(x**2 - y))
    e = (3 + 3*sqrt(2))*x*(3*x - 3*sqrt(y))
    assert radsimp(e) == 9*x*(1 + sqrt(2))*(x - sqrt(y))
    assert radsimp(1/e) == (-1 + sqrt(2))*(x + sqrt(y))/(9*x*(x**2 - y))
    assert radsimp(1 + 1/(1 + sqrt(3))) == \
        Mul(S(1)/2, 1 + sqrt(3), evaluate=False)
    A = symbols("A", commutative=False)
    assert radsimp(x**2 + sqrt(2)*x**2 - sqrt(2)*x*A) == \
        x**2 + sqrt(2)*(x**2 - x*A)
    assert radsimp(1/sqrt(5 + 2 * sqrt(6))) == -sqrt(2) + sqrt(3)
    assert radsimp(1/sqrt(5 + 2 * sqrt(6))**3) == -11*sqrt(2) + 9*sqrt(3)

    # coverage not provided by above tests
    assert collect_const(2*sqrt(3) + 4*a*sqrt(5)) == \
        Mul(2, (2*sqrt(5)*a + sqrt(3)), evaluate=False)
    assert collect_const(2*sqrt(3) + 4*a*sqrt(5), sqrt(3)) == \
        2*(2*sqrt(5)*a + sqrt(3))
    assert collect_const(sqrt(2)*(1 + sqrt(2)) + sqrt(3) + x*sqrt(2)) == \
        sqrt(2)*(x + 1 + sqrt(2)) + sqrt(3)

    # issue 3433
    assert radsimp(1/sqrt(x)) == 1/sqrt(x)
    # this is sign-trickery to keep the expression from reverting
    # back to having a radical in the denominator; the only way
    # to get the previous expression to return as sqrt(x)/x would be
    # to use an unevaluated Mul
    assert radsimp(1/sqrt(2*x + 3)) == -sqrt(2*x + 3)/(-2*x - 3)
    assert radsimp(1/sqrt(2*(x + 3))) == -sqrt(2)*sqrt(x + 3)/(-x - 3)/2


def test_issue2834():
    from sympy import Polygon, RegularPolygon, denom
    x = Polygon(*RegularPolygon((0, 0), 1, 5).vertices).centroid.x
    assert abs(denom(x).n()) > 1e-12
    assert abs(denom(radsimp(x))) > 1e-12  # in case simplify didn't handle it


def test_fraction_expand():
    eq = (x + y)*y/x
    assert eq.expand(frac=True) == fraction_expand(eq) == (x*y + y**2)/x
    assert eq.expand() == y + y**2/x


def test_combsimp_gamma():
    from sympy.abc import x, y
    assert combsimp(gamma(x)) == gamma(x)
    assert combsimp(gamma(x + 1)/x) == gamma(x)
    assert combsimp(gamma(x)/(x - 1)) == gamma(x - 1)
    assert combsimp(x*gamma(x)) == gamma(x + 1)
    assert combsimp((x + 1)*gamma(x + 1)) == gamma(x + 2)
    assert combsimp(gamma(x + y)*(x + y)) == gamma(x + y + 1)
    assert combsimp(x/gamma(x + 1)) == 1/gamma(x)
    assert combsimp((x + 1)**2/gamma(x + 2)) == (x + 1)/gamma(x + 1)
    assert combsimp(x*gamma(x) + gamma(x + 3)/(x + 2)) == \
        gamma(x + 1) + gamma(x + 2)

    assert combsimp(gamma(2*x)*x) == gamma(2*x + 1)/2
    assert combsimp(gamma(2*x)/(x - S(1)/2)) == 2*gamma(2*x - 1)

    assert combsimp(gamma(x)*gamma(1 - x)) == pi/sin(pi*x)
    assert combsimp(gamma(x)*gamma(-x)) == -pi/(x*sin(pi*x))
    assert combsimp(1/gamma(x + 3)/gamma(1 - x)) == \
        sin(pi*x)/(pi*x*(x + 1)*(x + 2))

    assert simplify(combsimp(
        gamma(x)*gamma(x + S(1)/2)*gamma(y)/gamma(x + y))) == \
        2*4**-x*sqrt(pi)*gamma(2*x)*gamma(y)/gamma(x + y)
    assert combsimp(1/gamma(x)/gamma(x - S(1)/3)/gamma(x + S(1)/3)) == \
        3**(3*x - S(3)/2)/(2*pi*gamma(3*x - 1))
    assert simplify(
        gamma(S(1)/2 + x/2)*gamma(1 + x/2)/gamma(1 + x)/sqrt(pi)*2**x) == 1
    assert combsimp(gamma(S(-1)/4)*gamma(S(-3)/4)) == 16*sqrt(2)*pi/3

    assert simplify(combsimp(gamma(2*x)/gamma(x))) == \
        4**x*gamma(x + S(1)/2)/sqrt(pi)/2


def test_polarify():
    from sympy import polar_lift, polarify
    x = Symbol('x')
    z = Symbol('z', polar=True)
    f = Function('f')
    ES = {}

    assert polarify(-1) == (polar_lift(-1), ES)
    assert polarify(1 + I) == (polar_lift(1 + I), ES)

    assert polarify(exp(x), subs=False) == exp(x)
    assert polarify(1 + x, subs=False) == 1 + x
    assert polarify(f(I) + x, subs=False) == f(polar_lift(I)) + x

    assert polarify(x, lift=True) == polar_lift(x)
    assert polarify(z, lift=True) == z
    assert polarify(f(x), lift=True) == f(polar_lift(x))
    assert polarify(1 + x, lift=True) == polar_lift(1 + x)
    assert polarify(1 + f(x), lift=True) == polar_lift(1 + f(polar_lift(x)))

    newex, subs = polarify(f(x) + z)
    assert newex.subs(subs) == f(x) + z

    mu = Symbol("mu")
    sigma = Symbol("sigma", positive=True)

    # Make sure polarify(lift=True) doesn't try to lift the integration
    # variable
    assert polarify(
        Integral(sqrt(2)*x*exp(-(-mu + x)**2/(2*sigma**2))/(2*sqrt(pi)*sigma),
        (x, -oo, oo)), lift=True) == Integral(sqrt(2)*(sigma*exp_polar(0))**exp_polar(I*pi)*
        exp((sigma*exp_polar(0))**(2*exp_polar(I*pi))*exp_polar(I*pi)*polar_lift(-mu + x)**
        (2*exp_polar(0))/2)*exp_polar(0)*polar_lift(x)/(2*sqrt(pi)), (x, -oo, oo))


def test_unpolarify():
    from sympy import (exp_polar, polar_lift, exp, unpolarify, sin,
                       principal_branch)
    from sympy import gamma, erf, sin, tanh, uppergamma, Eq, Ne
    from sympy.abc import x
    p = exp_polar(7*I) + 1
    u = exp(7*I) + 1

    assert unpolarify(1) == 1
    assert unpolarify(p) == u
    assert unpolarify(p**2) == u**2
    assert unpolarify(p**x) == p**x
    assert unpolarify(p*x) == u*x
    assert unpolarify(p + x) == u + x
    assert unpolarify(sqrt(sin(p))) == sqrt(sin(u))

    # Test reduction to principal branch 2*pi.
    t = principal_branch(x, 2*pi)
    assert unpolarify(t) == x
    assert unpolarify(sqrt(t)) == sqrt(t)

    # Test exponents_only.
    assert unpolarify(p**p, exponents_only=True) == p**u
    assert unpolarify(uppergamma(x, p**p)) == uppergamma(x, p**u)

    # Test functions.
    assert unpolarify(sin(p)) == sin(u)
    assert unpolarify(tanh(p)) == tanh(u)
    assert unpolarify(gamma(p)) == gamma(u)
    assert unpolarify(erf(p)) == erf(u)
    assert unpolarify(uppergamma(x, p)) == uppergamma(x, p)

    assert unpolarify(uppergamma(sin(p), sin(p + exp_polar(0)))) == \
        uppergamma(sin(u), sin(u + 1))
    assert unpolarify(uppergamma(polar_lift(0), 2*exp_polar(0))) == \
        uppergamma(0, 2)

    assert unpolarify(Eq(p, 0)) == Eq(u, 0)
    assert unpolarify(Ne(p, 0)) == Ne(u, 0)
    assert unpolarify(polar_lift(x) > 0) == (x > 0)

    # Test bools
    assert unpolarify(True) is True


def test_issue_2998():
    assert collect(a*y**(2.0*x) + b*y**(2.0*x), y**x) == y**(2.0*x)*(a + b)
    assert collect(a*2**(2.0*x) + b*2**(2.0*x), 2**x) == 2**(2.0*x)*(a + b)


def test_signsimp():
    e = x*(-x + 1) + x*(x - 1)
    assert signsimp(Eq(e, 0)) is True


def test_besselsimp():
    from sympy import besselj, besseli, besselk, bessely, jn, yn, exp_polar, cosh
    assert besselsimp(exp(-I*pi*y/2)*besseli(y, z*exp_polar(I*pi/2))) == \
        besselj(y, z)
    assert besselsimp(exp(-I*pi*a/2)*besseli(a, 2*sqrt(x)*exp_polar(I*pi/2))) == \
        besselj(a, 2*sqrt(x))
    assert besselsimp(sqrt(2)*sqrt(pi)*x**(S(1)/4)*exp(I*pi/4)*exp(-I*pi*a/2) *
                      besseli(-S(1)/2, sqrt(x)*exp_polar(I*pi/2)) *
                      besseli(a, sqrt(x)*exp_polar(I*pi/2))/2) == \
        besselj(a, sqrt(x)) * cos(sqrt(x))
    assert besselsimp(besseli(S(-1)/2, z)) == \
        sqrt(2)*cosh(z)/(sqrt(pi)*sqrt(z))
    assert besselsimp(besseli(a, z*exp_polar(-I*pi/2))) == \
        exp(-I*pi*a/2)*besselj(a, z)


def test_Piecewise():
    e1 = x*(x + y) - y*(x + y)
    e2 = sin(x)**2 + cos(x)**2
    e3 = expand((x + y)*y/x)
    s1 = simplify(e1)
    s2 = simplify(e2)
    s3 = simplify(e3)
    assert simplify(Piecewise((e1, x < e2), (e3, True))) == \
        Piecewise((s1, x < s2), (s3, True))


def test_polymorphism():
    class A(Basic):
        def _eval_simplify(x, **kwargs):
            return 1

    a = A(5, 2)
    assert simplify(a) == 1


def test_issue_from_PR1599():
    n1, n2, n3, n4 = symbols('n1 n2 n3 n4', negative=True)
    assert simplify(I*sqrt(n1)) == I*sqrt(n1)
    assert (powsimp(sqrt(n1)*sqrt(n2)*sqrt(n3)) ==
        -I*sqrt(-n1)*sqrt(-n2)*sqrt(-n3))
    assert (powsimp(root(n1, 3)*root(n2, 3)*root(n3, 3)*root(n4, 3)) ==
        -(-1)**(S(1)/3)*
        (-n1)**(S(1)/3)*(-n2)**(S(1)/3)*(-n3)**(S(1)/3)*(-n4)**(S(1)/3))<|MERGE_RESOLUTION|>--- conflicted
+++ resolved
@@ -76,12 +76,9 @@
     assert ratsimpmodprime(a/b, F, x, y, order='lex') == \
         Rational(2, 5)
 
-<<<<<<< HEAD
     # Test a bug where denominators would be dropped
     assert ratsimpmodprime(x, [y - 2*x], order='lex') == \
         y/2
-=======
->>>>>>> 66ad21de
 
 def test_trigsimp1():
     x, y = symbols('x,y')
@@ -259,7 +256,6 @@
     assert trigsimp(tan(x) - 1/cot(x)) == 0
     assert trigsimp(3*tanh(x)**7 - 2/coth(x)**7) == tanh(x)**7
 
-<<<<<<< HEAD
 def test_trigsimp_groebner():
     from sympy.simplify.simplify import trigsimp_groebner
 
@@ -296,8 +292,6 @@
            atan(atan(sin(2*x)))
     assert trigsimp(2**(expr), method='groebner', deep=True, hints=[2]) == \
            2**sin(2*x)
-=======
->>>>>>> 66ad21de
 
 @XFAIL
 def test_factorial_simplify():

"""
SymPy is a Python library for symbolic mathematics. It aims to become a
full-featured computer algebra system (CAS) while keeping the code as
simple as possible in order to be comprehensible and easily extensible.
SymPy is written entirely in Python and does not require any external
libraries, except optionally for plotting support.

See the webpage for more information and documentation:

    http://code.google.com/p/sympy/"""

from __future__ import absolute_import, print_function

__version__ = "0.7.3"

import sys
if sys.version_info[0] == 2 and sys.version_info[1] < 6:
    raise ImportError("Python Version 2.6 or above is required for SymPy.")
else:  # Python 3
    pass
    # Here we can also check for specific Python 3 versions, if needed

del sys


def __sympy_debug():
    # helper function so we don't import os globally
    import os
    return eval(os.getenv('SYMPY_DEBUG', 'False'))
SYMPY_DEBUG = __sympy_debug()

<<<<<<< HEAD
from sympy.core import *
from logic import *
from assumptions import *
from polys import *
from series import *
from functions import *
from ntheory import *
from crypto import *
from concrete import *
from simplify import *
from sets import *
from solvers import *
from matrices import *
from geometry import *
from utilities import *
from integrals import *
from tensor import *
from parsing import *
=======
from .core import *
from .logic import *
from .assumptions import *
from .polys import *
from .series import *
from .functions import *
from .ntheory import *
from .concrete import *
from .simplify import *
from .sets import *
from .solvers import *
from .matrices import *
from .geometry import *
from .utilities import *
from .integrals import *
from .tensor import *
from .parsing import *
>>>>>>> bf16bd11
# Adds about .04-.05 seconds of import time
# from combinatorics import *
# This module is slow to import:
#from physics import units
from .plotting import plot, Plot, textplot, plot_backends, plot_implicit
from .printing import pretty, pretty_print, pprint, pprint_use_unicode, \
    pprint_try_use_unicode, print_gtk, print_tree, pager_print, TableForm
from .printing import ccode, fcode, jscode, latex, preview
from .printing import python, print_python, srepr, sstr, sstrrepr
from .interactive import init_session, init_printing

evalf._create_evalf_table()

# This is slow to import:
#import abc<|MERGE_RESOLUTION|>--- conflicted
+++ resolved
@@ -29,26 +29,6 @@
     return eval(os.getenv('SYMPY_DEBUG', 'False'))
 SYMPY_DEBUG = __sympy_debug()
 
-<<<<<<< HEAD
-from sympy.core import *
-from logic import *
-from assumptions import *
-from polys import *
-from series import *
-from functions import *
-from ntheory import *
-from crypto import *
-from concrete import *
-from simplify import *
-from sets import *
-from solvers import *
-from matrices import *
-from geometry import *
-from utilities import *
-from integrals import *
-from tensor import *
-from parsing import *
-=======
 from .core import *
 from .logic import *
 from .assumptions import *
@@ -57,6 +37,7 @@
 from .functions import *
 from .ntheory import *
 from .concrete import *
+from .crypto import *
 from .simplify import *
 from .sets import *
 from .solvers import *
@@ -66,7 +47,6 @@
 from .integrals import *
 from .tensor import *
 from .parsing import *
->>>>>>> bf16bd11
 # Adds about .04-.05 seconds of import time
 # from combinatorics import *
 # This module is slow to import:

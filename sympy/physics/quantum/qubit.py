--- conflicted
+++ resolved
@@ -558,9 +558,9 @@
             result += 1
         return Qubit(IntQubit(result, int(math.log(max(m.shape),2)+.1)))
     else:
-<<<<<<< HEAD
-        raise NotImplementedError("This function can't handle non-sympy" +\
-                                  "matrix formats yet")
+        raise NotImplementedError(
+            "This function can't handle non-sympy matrix formats yet"
+        )  
                                   
 def measure_partial_oneshot_sparse(state, qubit, format='sympy')
     import random
@@ -585,9 +585,4 @@
         result = result/sqrt(prob1)
     else:
         result = result/sqrt(1-prob1)
-    return result.expand()
-=======
-        raise NotImplementedError(
-            "This function can't handle non-sympy matrix formats yet"
-        )         
->>>>>>> bcfa7612
+    return result.expand()
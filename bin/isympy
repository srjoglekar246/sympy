#! /usr/bin/env python

"""Python shell for SymPy.

   This is just a normal Python shell (IPython shell if you have the
   IPython package installed),  that executes the following commands
   for the user:

       >>> from __future__ import division
       >>> from sympy import *
<<<<<<< HEAD
       >>> x, y, z = symbols("x,y,z")
       >>> k, m, n = symbols("k,m,n", integer=True)
       >>> f, g, h = map(Function, 'fgh')
=======
       >>> x, y, z, t = symbols('x y z t')
       >>> k, m, n = symbols('k m n', integer=True)
       >>> f, g, h = symbols('f g h', cls=Function)
>>>>>>> c9470ac4

   So starting 'isympy' is equivalent to starting Python (or IPython)
   and executing the above commands by hand.  It is intended for easy
   and quick experimentation with SymPy.

   COMMAND LINE OPTIONS
   --------------------

   -c CONSOLE, --console=CONSOLE

     Use the specified Python or IPython shell as console backend instead
     of the default one (IPython if present or Python otherwise), e.g.:

        isympy -c python

   -p PRETTY, --pretty PRETTY

     Setup pretty printing in SymPy. By default the most pretty,  Unicode
     printing is enabled. User can use less pretty ASCII printing instead
     or no pretty printing at all, e.g.:

   -q, --quiet

     Print only Python's and SymPy's versions to stdout at startup.

   -- IPython's options

     Additionally you can pass command line options directly to IPython
     interpreter (standard Python shell is not supported).  However you
     need to add '--' separator between two types of options. To run
     SymPy without startup banner and colors, for example, issue:

        isympy -q -- -colors NoColor

"""

import os, sys

# hook in-tree SymPy into Python path, if possible

isympy_dir = os.path.dirname(__file__)         # bin/isympy
sympy_top  = os.path.split(isympy_dir)[0]      # ../
sympy_dir  = os.path.join(sympy_top, 'sympy')  # ../sympy/

if os.path.isdir(sympy_dir):
    sys.path.insert(0, sympy_top)

<<<<<<< HEAD
# some longer messages

long_message = """\
These commands were executed:
>>> from __future__ import division
>>> from sympy import *
>>> x, y, z = symbols('x,y,z')
>>> k, m, n = symbols('k,m,n', integer=True)
>>> f, g, h = map(Function, 'fgh')

Documentation can be found at http://sympy.org/
"""

no_ipython = """\
Couldn't locate IPython. Having IPython installed is greatly recommended.
See http://ipython.scipy.org for more details.  If you use Debian/Ubuntu,
just install the 'ipython' package and start isympy again.
"""

from sympy.interactive import init_session

=======
>>>>>>> c9470ac4
def main():
    from optparse import OptionParser

    usage = 'usage: isympy [options] -- [ipython options]'
    parser = OptionParser(usage)

    parser.add_option(
        '-c', '--console',
        dest='console',
        action='store',
        default=None,
        choices=['ipython', 'python'],
        help='select type of interactive session: ipython | python')

    parser.add_option(
        '-p', '--pretty',
        dest='pretty',
        action='store',
        default=None,
        choices=['unicode', 'ascii', 'no'],
        help='setup pretty printing: unicode | ascii | no')

    parser.add_option(
        '-t', '--types',
        dest='types',
        action='store',
        default=None,
        choices=['gmpy', 'python', 'sympy'],
        help='setup ground types: gmpy | python | sympy')

    parser.add_option(
        '-o', '--order',
        dest='order',
        action='store',
        default=None,
        choices=['lex', 'grlex', 'grevlex', 'rev-lex', 'rev-grlex', 'rev-grevlex', 'old'],
        help='setup ordering of terms: [rev-]lex | [rev-]grlex | [rev-]grevlex | old')

    parser.add_option(
        '-q', '--quiet',
        dest='quiet',
        action='store_true',
        default=False,
        help='print only version information at startup')

    parser.add_option(
        '-d', '--doctest',
        dest='doctest',
        action='store_true',
        default=False,
        help='use the doctest format for output (you can just copy and paste it)')

    parser.add_option(
        '-C', '--no-cache',
        dest='cache',
        action='store_false',
        default=True,
        help='disable caching mechanism')

    (options, ipy_args) = parser.parse_args()

    if not options.cache:
        os.environ['SYMPY_USE_CACHE'] = 'no'

    if options.types:
        os.environ['SYMPY_GROUND_TYPES'] = options.types

    if options.doctest:
        options.pretty = 'no'
        options.console = 'python'

    session = options.console

    if session is not None:
        ipython = session == 'ipython'
    else:
        ipython = None

    args = {
        'pretty_print' : True,
        'use_unicode'  : None,
        'order'        : None,
        'argv'         : ipy_args,
    }

    if options.pretty == 'unicode':
        args['use_unicode'] = True
    elif options.pretty == 'ascii':
        args['use_unicode'] = False
    elif options.pretty == 'no':
        args['pretty_print'] = False

    if options.order is not None:
        args['order'] = options.order

    args['quiet'] = options.quiet

    from sympy.interactive import init_session
    init_session(ipython, **args)

if __name__ == "__main__":
    main()<|MERGE_RESOLUTION|>--- conflicted
+++ resolved
@@ -8,15 +8,9 @@
 
        >>> from __future__ import division
        >>> from sympy import *
-<<<<<<< HEAD
-       >>> x, y, z = symbols("x,y,z")
-       >>> k, m, n = symbols("k,m,n", integer=True)
-       >>> f, g, h = map(Function, 'fgh')
-=======
        >>> x, y, z, t = symbols('x y z t')
        >>> k, m, n = symbols('k m n', integer=True)
        >>> f, g, h = symbols('f g h', cls=Function)
->>>>>>> c9470ac4
 
    So starting 'isympy' is equivalent to starting Python (or IPython)
    and executing the above commands by hand.  It is intended for easy
@@ -64,30 +58,6 @@
 if os.path.isdir(sympy_dir):
     sys.path.insert(0, sympy_top)
 
-<<<<<<< HEAD
-# some longer messages
-
-long_message = """\
-These commands were executed:
->>> from __future__ import division
->>> from sympy import *
->>> x, y, z = symbols('x,y,z')
->>> k, m, n = symbols('k,m,n', integer=True)
->>> f, g, h = map(Function, 'fgh')
-
-Documentation can be found at http://sympy.org/
-"""
-
-no_ipython = """\
-Couldn't locate IPython. Having IPython installed is greatly recommended.
-See http://ipython.scipy.org for more details.  If you use Debian/Ubuntu,
-just install the 'ipython' package and start isympy again.
-"""
-
-from sympy.interactive import init_session
-
-=======
->>>>>>> c9470ac4
 def main():
     from optparse import OptionParser
 
